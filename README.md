<h1 align="center">
    PHP Telegram Bot<br>
	<br>
    <img src="https://raw.githubusercontent.com/php-telegram-bot/assets/master/logo/512px/logo_plain.png" title="PHP Telegram Bot" alt="PHP Telegram Bot logo">
	<br>
</h1>

A Telegram Bot based on the official [Telegram Bot API]

<<<<<<< HEAD
[![API Version](https://img.shields.io/badge/Bot%20API-4.7%20%28March%202020%29-32a2da.svg)](https://core.telegram.org/bots/api#december-31-2019)
=======
[![API Version](https://img.shields.io/badge/Bot%20API-4.6%20%28January%202020%29-32a2da.svg)](https://core.telegram.org/bots/api#december-31-2019)
>>>>>>> 8b18496f
[![Join the bot support group on Telegram](https://img.shields.io/badge/telegram-@PHP__Telegram__Bot__Support-64659d.svg)](https://telegram.me/PHP_Telegram_Bot_Support)
[![Donate](https://img.shields.io/badge/%F0%9F%92%99-Donate%20%2F%20Support%20Us-blue.svg)](#donate)

[![Build Status](https://travis-ci.org/php-telegram-bot/core.svg?branch=master)](https://travis-ci.org/php-telegram-bot/core)
[![Code Coverage](https://img.shields.io/scrutinizer/coverage/g/php-telegram-bot/core/master.svg?style=flat)](https://scrutinizer-ci.com/g/php-telegram-bot/core/?b=master)
[![Code Quality](https://img.shields.io/scrutinizer/g/php-telegram-bot/core/master.svg?style=flat)](https://scrutinizer-ci.com/g/php-telegram-bot/core/?b=master)
[![Latest Stable Version](https://img.shields.io/packagist/v/longman/telegram-bot.svg)](https://packagist.org/packages/longman/telegram-bot)
[![Dependencies](https://tidelift.com/badges/github/php-telegram-bot/core?style=flat)][Tidelift]
[![Total Downloads](https://img.shields.io/packagist/dt/longman/telegram-bot.svg)](https://packagist.org/packages/longman/telegram-bot)
[![Downloads Month](https://img.shields.io/packagist/dm/longman/telegram-bot.svg)](https://packagist.org/packages/longman/telegram-bot)
[![Minimum PHP Version](http://img.shields.io/badge/php-%3E%3D5.6-8892BF.svg)](https://php.net/)
[![License](https://img.shields.io/packagist/l/longman/telegram-bot.svg)](https://github.com/php-telegram-bot/core/LICENSE)

## Table of Contents
- [Introduction](#introduction)
- [Instructions](#instructions)
    - [Create your first bot](#create-your-first-bot)
    - [Require this package with Composer](#require-this-package-with-composer)
    - [Choose how to retrieve Telegram updates](#choose-how-to-retrieve-telegram-updates)
- [Webhook installation](#webhook-installation)
    - [Self Signed Certificate](#self-signed-certificate)
    - [Unset Webhook](#unset-webhook)
- [getUpdates installation](#getupdates-installation)
    - [getUpdates without database](#getupdates-without-database)
- [Support](#support)
    - [Types](#types)
    - [Inline Query](#inline-query)
    - [Methods](#methods)
    - [Send Message](#send-message)
    - [Send Photo](#send-photo)
    - [Send Chat Action](#send-chat-action)
    - [getUserProfilePhoto](#getuserprofilephoto)
    - [getFile and downloadFile](#getfile-and-downloadfile)
    - [Send message to all active chats](#send-message-to-all-active-chats)
- [Utils](#utils)
    - [MySQL storage (Recommended)](#mysql-storage-recommended)
        - [External Database connection](#external-database-connection)
    - [Channels Support](#channels-support)
- [Commands](#commands)
    - [Predefined Commands](#predefined-commands)
    - [Custom Commands](#custom-commands)
    - [Commands Configuration](#commands-configuration)
    - [Admin Commands](#admin-commands)
        - [Set Admins](#set-admins)
        - [Channel Administration](#channel-administration)
- [Upload and Download directory path](#upload-and-download-directory-path)
- [Logging](doc/01-utils.md)
- [Documentation](#documentation)
- [Assets](#assets)
- [Example bot](#example-bot)
- [Projects with this library](#projects-with-this-library)
- [Troubleshooting](#troubleshooting)
- [Contributing](#contributing)
- [Security](#security)
- [Donate](#donate)
- [For enterprise](#for-enterprise)
- [License](#license)
- [Credits](#credits)

## Introduction

This is a pure PHP Telegram Bot, fully extensible via plugins.

Telegram announced official support for a [Bot API](https://telegram.org/blog/bot-revolution), allowing integrators of all sorts to bring automated interactions to the mobile platform.
This Bot aims to provide a platform where one can simply write a bot and have interactions in a matter of minutes.

The Bot can:
- Retrieve updates with [webhook](#webhook-installation) and [getUpdates](#getupdates-installation) methods.
<<<<<<< HEAD
- Supports all types and methods according to Telegram API 4.7 (March 2020).
=======
- Supports all types and methods according to Telegram API 4.6 (January 2020).
>>>>>>> 8b18496f
- Supports supergroups.
- Handle commands in chat with other bots.
- Manage Channel from the bot admin interface.
- Full support for **inline bots**.
- Inline keyboard.
- Messages, InlineQuery and ChosenInlineQuery are stored in the Database.
- Conversation feature.

---

This code is available on [GitHub](https://github.com/php-telegram-bot/core). Pull requests are welcome.

## Instructions

### Create your first bot

1. Message [`@BotFather`](https://telegram.me/BotFather) with the following text: `/newbot`
   
   If you don't know how to message by username, click the search field on your Telegram app and type `@BotFather`, where you should be able to initiate a conversation. Be careful not to send it to the wrong contact, because some users have similar usernames to `BotFather`.

   ![BotFather initial conversation](https://user-images.githubusercontent.com/9423417/60736229-bc2aeb80-9f45-11e9-8d35-5b53145347bc.png)

2. `@BotFather` replies with:

    ```
    Alright, a new bot. How are we going to call it? Please choose a name for your bot.
    ```

3. Type whatever name you want for your bot.

4. `@BotFather` replies with:
    
    ```
    Good. Now let's choose a username for your bot. It must end in `bot`. Like this, for example: TetrisBot or tetris_bot.
    ```

5. Type whatever username you want for your bot, minimum 5 characters, and must end with `bot`. For example: `telesample_bot`

6. `@BotFather` replies with:

    ```
    Done! Congratulations on your new bot. You will find it at
    telegram.me/telesample_bot. You can now add a description, about
    section and profile picture for your bot, see /help for a list of
    commands.

    Use this token to access the HTTP API:
    123456789:AAG90e14-0f8-40183D-18491dDE

    For a description of the Bot API, see this page:
    https://core.telegram.org/bots/api
    ```

7. Note down the 'token' mentioned above.

*Optionally set the bot privacy:*

1. Send `/setprivacy` to `@BotFather`.

   ![BotFather later conversation](https://user-images.githubusercontent.com/9423417/60736340-26439080-9f46-11e9-970f-8f33bbe39c5f.png)

2. `@BotFather` replies with:

    ```
    Choose a bot to change group messages settings.
    ```

3. Type (or select) `@telesample_bot` (change to the username you set at step 5
above, but start it with `@`)

4. `@BotFather` replies with:

    ```
    'Enable' - your bot will only receive messages that either start with the '/' symbol or mention the bot by username.
    'Disable' - your bot will receive all messages that people send to groups.
    Current status is: ENABLED
    ```

5. Type (or select) `Disable` to let your bot receive all messages sent to a group.

6. `@BotFather` replies with:

    ```
    Success! The new status is: DISABLED. /help
    ```

### Require this package with Composer

Install this package through [Composer].
Edit your project's `composer.json` file to require `longman/telegram-bot`.

Create *composer.json* file
```json
{
    "name": "yourproject/yourproject",
    "type": "project",
    "require": {
        "php": ">=5.5",
        "longman/telegram-bot": "*"
    }
}
```
and run `composer update`

**or**

run this command in your command line:

```bash
composer require longman/telegram-bot
```

### Choose how to retrieve Telegram updates

The bot can handle updates with [**Webhook**](#webhook-installation) or [**getUpdates**](#getupdates-installation) method:

|      | Webhook | getUpdates |
| ---- | :----: | :----: |
| Description | Telegram sends the updates directly to your host | You have to fetch Telegram updates manually |
| Host with https | Required | Not required |
| MySQL | Not required | ([Not](#getupdates-without-database)) Required  |

## Webhook installation

Note: For a more detailed explanation, head over to the [example-bot repository] and follow the instructions there.

In order to set a [Webhook][api-setwebhook] you need a server with HTTPS and composer support.
(For a [self signed certificate](#self-signed-certificate) you need to add some extra code)

Create [*set.php*][set.php] with the following contents:
```php
<?php
// Load composer
require __DIR__ . '/vendor/autoload.php';

$bot_api_key  = 'your:bot_api_key';
$bot_username = 'username_bot';
$hook_url     = 'https://your-domain/path/to/hook.php';

try {
    // Create Telegram API object
    $telegram = new Longman\TelegramBot\Telegram($bot_api_key, $bot_username);

    // Set webhook
    $result = $telegram->setWebhook($hook_url);
    if ($result->isOk()) {
        echo $result->getDescription();
    }
} catch (Longman\TelegramBot\Exception\TelegramException $e) {
    // log telegram errors
    // echo $e->getMessage();
}
```

Open your *set.php* via the browser to register the webhook with Telegram.
You should see `Webhook was set`.

Now, create [*hook.php*][hook.php] with the following contents:
```php
<?php
// Load composer
require __DIR__ . '/vendor/autoload.php';

$bot_api_key  = 'your:bot_api_key';
$bot_username = 'username_bot';

try {
    // Create Telegram API object
    $telegram = new Longman\TelegramBot\Telegram($bot_api_key, $bot_username);

    // Handle telegram webhook request
    $telegram->handle();
} catch (Longman\TelegramBot\Exception\TelegramException $e) {
    // Silence is golden!
    // log telegram errors
    // echo $e->getMessage();
}
```

### Self Signed Certificate

To upload the certificate, add the certificate path as a parameter in *set.php*:
```php
$result = $telegram->setWebhook($hook_url, ['certificate' => '/path/to/certificate']);
```

### Unset Webhook

Edit [*unset.php*][unset.php] with your bot credentials and execute it.

## getUpdates installation

For best performance, the MySQL database should be enabled for the `getUpdates` method!

Create [*getUpdatesCLI.php*][getUpdatesCLI.php] with the following contents:
```php
#!/usr/bin/env php
<?php
require __DIR__ . '/vendor/autoload.php';

$bot_api_key  = 'your:bot_api_key';
$bot_username = 'username_bot';

$mysql_credentials = [
   'host'     => 'localhost',
   'port'     => 3306, // optional
   'user'     => 'dbuser',
   'password' => 'dbpass',
   'database' => 'dbname',
];

try {
    // Create Telegram API object
    $telegram = new Longman\TelegramBot\Telegram($bot_api_key, $bot_username);

    // Enable MySQL
    $telegram->enableMySql($mysql_credentials);

    // Handle telegram getUpdates request
    $telegram->handleGetUpdates();
} catch (Longman\TelegramBot\Exception\TelegramException $e) {
    // log telegram errors
    // echo $e->getMessage();
}
```

Next, give the file permission to execute:
```bash
$ chmod +x getUpdatesCLI.php
```

Lastly, run it!
```bash
$ ./getUpdatesCLI.php
```

### getUpdates without database

If you choose to / or are obliged to use the `getUpdates` method without a database, you can replace the `$telegram->useMySQL(...);` line above with:
```php
$telegram->useGetUpdatesWithoutDatabase();
```

## Support

### Types

All types are implemented according to Telegram API (20 January 2016).

### Inline Query

Full support for inline query according to Telegram API (20 January 2016).

### Methods

All methods are implemented according to Telegram API (20 January 2016).

#### Send Message

Messages longer than 4096 characters are split up into multiple messages.

```php
$result = Request::sendMessage([
    'chat_id' => $chat_id,
    'text'    => 'Your utf8 text 😜 ...',
]);
```

#### Send Photo

To send a local photo, add it properly to the `$data` parameter using the file path:

```php
$result = Request::sendPhoto([
    'chat_id' => $chat_id,
    'photo'   => Request::encodeFile('/path/to/pic.jpg'),
]);
```

If you know the `file_id` of a previously uploaded file, just use it directly in the data array:

```php
$result = Request::sendPhoto([
    'chat_id' => $chat_id,
    'photo'   => 'AAQCCBNtIhAoAAss4tLEZ3x6HzqVAAqC',
]);
```

To send a remote photo, use the direct URL instead:

```php
$result = Request::sendPhoto([
    'chat_id' => $chat_id,
    'photo'   => 'https://example.com/path/to/pic.jpg',
]);
```

*sendAudio*, *sendDocument*, *sendAnimation*, *sendSticker*, *sendVideo*, *sendVoice* and *sendVideoNote* all work in the same way, just check the [API documentation](https://core.telegram.org/bots/api#sendphoto) for the exact usage.
See the [*ImageCommand.php*][ImageCommand.php] for a full example.

#### Send Chat Action

```php
Request::sendChatAction([
    'chat_id' => $chat_id,
    'action'  => Longman\TelegramBot\ChatAction::TYPING,
]);
```

#### getUserProfilePhoto

Retrieve the user photo, see [*WhoamiCommand.php*][WhoamiCommand.php] for a full example.

#### getFile and downloadFile

Get the file path and download it, see [*WhoamiCommand.php*][WhoamiCommand.php] for a full example.

#### Send message to all active chats

To do this you have to enable the MySQL connection.
Here's an example of use (check [`DB::selectChats()`][DB::selectChats] for parameter usage):

```php
$results = Request::sendToActiveChats(
    'sendMessage', // Callback function to execute (see Request.php methods)
    ['text' => 'Hey! Check out the new features!!'], // Param to evaluate the request
    [
        'groups'      => true,
        'supergroups' => true,
        'channels'    => false,
        'users'       => true,
    ]
);
```

You can also broadcast a message to users, from the private chat with your bot. Take a look at the [admin commands](#admin-commands) below.

## Utils

### MySQL storage (Recommended)

If you want to save messages/users/chats for further usage in commands, create a new database (`utf8mb4_unicode_520_ci`), import *structure.sql* and enable MySQL support after object creation and BEFORE `handle()` method:

```php
$mysql_credentials = [
   'host'     => 'localhost',
   'port'     => 3306, // optional
   'user'     => 'dbuser',
   'password' => 'dbpass',
   'database' => 'dbname',
];

$telegram->enableMySql($mysql_credentials);
```

You can set a custom prefix to all the tables while you are enabling MySQL:

```php
$telegram->enableMySql($mysql_credentials, $bot_username . '_');
```

You can also store inline query and chosen inline query data in the database.

#### External Database connection

It is possible to provide the library with an external MySQL PDO connection.
Here's how to configure it:

```php
$telegram->enableExternalMySql($external_pdo_connection)
//$telegram->enableExternalMySql($external_pdo_connection, $table_prefix)
```
### Channels Support

All methods implemented can be used to manage channels.
With [admin commands](#admin-commands) you can manage your channels directly with your bot private chat.

## Commands

### Predefined Commands

The bot is able to recognise commands in a chat with multiple bots (/command@mybot).

It can execute commands that get triggered by chat events.

Here's the list:

- *StartCommand.php* (A new user starts to use the bot.)
- *NewChatMembersCommand.php* (A new member(s) was added to the group, information about them.)
- *LeftChatMemberCommand.php* (A member was removed from the group, information about them.)
- *NewChatTitleCommand.php* (A chat title was changed to this value.)
- *NewChatPhotoCommand.php* (A chat photo was changed to this value.)
- *DeleteChatPhotoCommand.php* (Service message: the chat photo was deleted.)
- *GroupChatCreatedCommand.php* (Service message: the group has been created.)
- *SupergroupChatCreatedCommand.php* (Service message: the supergroup has been created.)
- *ChannelChatCreatedCommand.php* (Service message: the channel has been created.)
- *MigrateToChatIdCommand.php* (The group has been migrated to a supergroup with the specified identifier.)
- *MigrateFromChatIdCommand.php* (The supergroup has been migrated from a group with the specified identifier.)
- *PinnedMessageCommand.php* (Specified message was pinned.)

- *GenericmessageCommand.php* (Handle any type of message.)
- *GenericCommand.php* (Handle commands that don't exist or to use commands as a variable.)
    - Favourite colour? */black, /red*
    - Favourite number? */1, /134*

### Custom Commands

Maybe you would like to develop your own commands.
There is a guide to help you [create your own commands][wiki-create-your-own-commands].

Also, be sure to have a look at the [example commands][ExampleCommands-folder] to learn more about custom commands and how they work.

### Commands Configuration

With this method you can set some command specific parameters, for example:

```php
// Google geocode/timezone API key for /date command
$telegram->setCommandConfig('date', [
    'google_api_key' => 'your_google_api_key_here',
]);

// OpenWeatherMap API key for /weather command
$telegram->setCommandConfig('weather', [
    'owm_api_key' => 'your_owm_api_key_here',
]);
```

### Admin Commands

Enabling this feature, the bot admin can perform some super user commands like:
- List all the chats started with the bot */chats*
- Clean up old database entries */cleanup*
- Show debug information about the bot */debug*
- Send message to all chats */sendtoall*
- Post any content to your channels */sendtochannel*
- Inspect a user or a chat with */whois*

Take a look at all default admin commands stored in the [*src/Commands/AdminCommands/*][AdminCommands-folder] folder.

#### Set Admins

You can specify one or more admins with this option:

```php
// Single admin
$telegram->enableAdmin(your_telegram_user_id);

// Multiple admins
$telegram->enableAdmins([
    your_telegram_user_id,
    other_telegram_user_id,
]);
```
Telegram user id can be retrieved with the [*/whoami*][WhoamiCommand.php] command.

#### Channel Administration

To enable this feature follow these steps:
- Add your bot as channel administrator, this can be done with any Telegram client.
- Enable admin interface for your user as explained in the admin section above.
- Enter your channel name as a parameter for the [*/sendtochannel*][SendtochannelCommand.php] command:
```php
$telegram->setCommandConfig('sendtochannel', [
    'your_channel' => [
        '@type_here_your_channel',
    ]
]);
```
- If you want to manage more channels:
```php
$telegram->setCommandConfig('sendtochannel', [
    'your_channel' => [
        '@type_here_your_channel',
        '@type_here_another_channel',
        '@and_so_on',
    ]
]);
```
- Enjoy!

## Upload and Download directory path

To use the Upload and Download functionality, you need to set the paths with:
```php
$telegram->setDownloadPath('/your/path/Download');
$telegram->setUploadPath('/your/path/Upload');
```

## Documentation

Take a look at the repo [Wiki] for further information and tutorials!
Feel free to improve!

## Assets

All project assets can be found in the [assets](https://github.com/php-telegram-bot/assets) repository.

## Example bot

We're busy working on a full A-Z example bot, to help get you started with this library and to show you how to use all its features.
You can check the progress of the [example-bot repository]).

## Projects with this library

Here's a list of projects that feats this library, feel free to add yours!
- [Inline Games](https://github.com/jacklul/inlinegamesbot) ([@inlinegamesbot](https://telegram.me/inlinegamesbot))
- [Super-Dice-Roll](https://github.com/RafaelDelboni/Super-Dice-Roll) ([@superdiceroll_bot](https://telegram.me/superdiceroll_bot))
- [tg-mentioned-bot](https://github.com/gruessung/tg-mentioned-bot)

## Troubleshooting

If you like living on the edge, please report any bugs you find on the [PHP Telegram Bot issues][issues] page.

## Contributing

See [CONTRIBUTING](CONTRIBUTING.md) for more information.

## Security

See [SECURITY](SECURITY.md) for more information.

## Donate

All work on this bot consists of many hours of coding during our free time, to provide you with a Telegram Bot library that is easy to use and extend.
If you enjoy using this library and would like to say thank you, donations are a great way to show your support.

Donations are invested back into the project :+1:

Thank you for keeping this project alive :pray:

- [![Patreon](https://user-images.githubusercontent.com/9423417/59235980-a5fa6b80-8be3-11e9-8ae7-020bc4ae9baa.png) Patreon.com/phptelegrambot][Patreon]
- [![OpenCollective](https://user-images.githubusercontent.com/9423417/59235978-a561d500-8be3-11e9-89be-82ec54be1546.png) OpenCollective.com/php-telegram-bot][OpenCollective]
- [![Ko-fi](https://user-images.githubusercontent.com/9423417/59235976-a561d500-8be3-11e9-911d-b1908c3e6a33.png) Ko-fi.com/phptelegrambot][Ko-fi]
- [![Tidelift](https://user-images.githubusercontent.com/9423417/59235982-a6930200-8be3-11e9-8ac2-bfb6991d80c5.png) Tidelift.com/longman/telegram-bot][Tidelift]
- [![Liberapay](https://user-images.githubusercontent.com/9423417/59235977-a561d500-8be3-11e9-9d16-bc3b13d3ceba.png) Liberapay.com/PHP-Telegram-Bot][Liberapay]
- [![PayPal](https://user-images.githubusercontent.com/9423417/59235981-a5fa6b80-8be3-11e9-9761-15eb7a524cb0.png) PayPal.me/noplanman][PayPal-noplanman] (account of @noplanman)
- [![Bitcoin](https://user-images.githubusercontent.com/9423417/59235974-a4c93e80-8be3-11e9-9fde-260c821b6eae.png) 166NcyE7nDxkRPWidWtG1rqrNJoD5oYNiV][Bitcoin]
- [![Ethereum](https://user-images.githubusercontent.com/9423417/59235975-a4c93e80-8be3-11e9-8762-7a47c62c968d.png) 0x485855634fa212b0745375e593fAaf8321A81055][Ethereum]

## For enterprise

Available as part of the Tidelift Subscription.

The maintainers of `PHP Telegram Bot` and thousands of other packages are working with Tidelift to deliver commercial support and maintenance for the open source dependencies you use to build your applications. Save time, reduce risk, and improve code health, while paying the maintainers of the exact dependencies you use. [Learn more.][Tidelift]

## License

Please see the [LICENSE](LICENSE) included in this repository for a full copy of the MIT license, which this project is licensed under.

## Credits

Credit list in [CREDITS](CREDITS)

---

[Telegram Bot API]: https://core.telegram.org/bots/api "Telegram Bot API"
[Composer]: https://getcomposer.org/ "Composer"
[example-bot repository]: https://github.com/php-telegram-bot/example-bot "Example Bot repository"
[api-setwebhook]: https://core.telegram.org/bots/api#setwebhook "Webhook on Telegram Bot API"
[set.php]: https://github.com/php-telegram-bot/example-bot/blob/master/set.php "example set.php"
[unset.php]: https://github.com/php-telegram-bot/example-bot/blob/master/unset.php "example unset.php"
[hook.php]: https://github.com/php-telegram-bot/example-bot/blob/master/hook.php "example hook.php"
[getUpdatesCLI.php]: https://github.com/php-telegram-bot/example-bot/blob/master/getUpdatesCLI.php "example getUpdatesCLI.php"
[AdminCommands-folder]: https://github.com/php-telegram-bot/core/tree/master/src/Commands/AdminCommands "Admin commands folder"
[ExampleCommands-folder]: https://github.com/php-telegram-bot/example-bot/blob/master/Commands "Example commands folder"
[ImageCommand.php]: https://github.com/php-telegram-bot/example-bot/blob/master/Commands/ImageCommand.php "example /image command"
[WhoamiCommand.php]: https://github.com/php-telegram-bot/example-bot/blob/master/Commands/WhoamiCommand.php "example /whoami command"
[HelpCommand.php]: https://github.com/php-telegram-bot/example-bot/blob/master/Commands/HelpCommand.php "example /help command"
[SendtochannelCommand.php]: https://github.com/php-telegram-bot/core/blob/master/src/Commands/AdminCommands/SendtochannelCommand.php "/sendtochannel admin command"
[DB::selectChats]: https://github.com/php-telegram-bot/core/blob/0.46.0/src/DB.php#L1000 "DB::selectChats() parameters"
[Wiki]: https://github.com/php-telegram-bot/core/wiki "PHP Telegram Bot Wiki"
[wiki-create-your-own-commands]: https://github.com/php-telegram-bot/core/wiki/Create-your-own-commands "Create your own commands"
[issues]: https://github.com/php-telegram-bot/core/issues "PHP Telegram Bot Issues"

[Patreon]: https://www.patreon.com/phptelegrambot "Support us on Patreon"
[OpenCollective]: https://opencollective.com/php-telegram-bot "Support us on Open Collective"
[Ko-fi]: https://ko-fi.com/phptelegrambot "Support us on Ko-fi"
[Tidelift]: https://tidelift.com/subscription/pkg/packagist-longman-telegram-bot?utm_source=packagist-longman-telegram-bot&utm_medium=referral&utm_campaign=enterprise&utm_term=repo "Learn more about the Tidelift Subscription"
[Liberapay]: https://liberapay.com/PHP-Telegram-Bot "Donate with Liberapay"
[PayPal-noplanman]: https://paypal.me/noplanman "Donate with PayPal"
[Bitcoin]: https://www.blockchain.com/btc/address/166NcyE7nDxkRPWidWtG1rqrNJoD5oYNiV "Donate with Bitcoin"
[Ethereum]: https://etherscan.io/address/0x485855634fa212b0745375e593fAaf8321A81055 "Donate with Ethereum"<|MERGE_RESOLUTION|>--- conflicted
+++ resolved
@@ -7,11 +7,7 @@
 
 A Telegram Bot based on the official [Telegram Bot API]
 
-<<<<<<< HEAD
 [![API Version](https://img.shields.io/badge/Bot%20API-4.7%20%28March%202020%29-32a2da.svg)](https://core.telegram.org/bots/api#december-31-2019)
-=======
-[![API Version](https://img.shields.io/badge/Bot%20API-4.6%20%28January%202020%29-32a2da.svg)](https://core.telegram.org/bots/api#december-31-2019)
->>>>>>> 8b18496f
 [![Join the bot support group on Telegram](https://img.shields.io/badge/telegram-@PHP__Telegram__Bot__Support-64659d.svg)](https://telegram.me/PHP_Telegram_Bot_Support)
 [![Donate](https://img.shields.io/badge/%F0%9F%92%99-Donate%20%2F%20Support%20Us-blue.svg)](#donate)
 
@@ -80,11 +76,7 @@
 
 The Bot can:
 - Retrieve updates with [webhook](#webhook-installation) and [getUpdates](#getupdates-installation) methods.
-<<<<<<< HEAD
 - Supports all types and methods according to Telegram API 4.7 (March 2020).
-=======
-- Supports all types and methods according to Telegram API 4.6 (January 2020).
->>>>>>> 8b18496f
 - Supports supergroups.
 - Handle commands in chat with other bots.
 - Manage Channel from the bot admin interface.
@@ -102,7 +94,7 @@
 ### Create your first bot
 
 1. Message [`@BotFather`](https://telegram.me/BotFather) with the following text: `/newbot`
-   
+
    If you don't know how to message by username, click the search field on your Telegram app and type `@BotFather`, where you should be able to initiate a conversation. Be careful not to send it to the wrong contact, because some users have similar usernames to `BotFather`.
 
    ![BotFather initial conversation](https://user-images.githubusercontent.com/9423417/60736229-bc2aeb80-9f45-11e9-8d35-5b53145347bc.png)
@@ -116,7 +108,7 @@
 3. Type whatever name you want for your bot.
 
 4. `@BotFather` replies with:
-    
+
     ```
     Good. Now let's choose a username for your bot. It must end in `bot`. Like this, for example: TetrisBot or tetris_bot.
     ```
