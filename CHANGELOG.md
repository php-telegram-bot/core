# Changelog
The format is based on [Keep a Changelog](http://keepachangelog.com/) and this project adheres to [Semantic Versioning](http://semver.org/).

Exclamation symbols (:exclamation:) note something of importance e.g. breaking changes. Click them to learn more.

## [Unreleased]
### Added
- Helper for sending `InputMedia` objects using `Request::sendMediaGroup()` and `Request::editMediaMessage()` methods.
- Allow passing absolute file path for InputFile fields, instead of `Request::encodeFile($path)`.
### Changed
- All Message field types dynamically search for an existing Command class that can handle them.
### Deprecated
- Botan.io service has been discontinued.
- Most built-in System Commands will be handled by GenericmessageCommand by default in a future release and will require a custom implementation.
### Removed
### Fixed
<<<<<<< HEAD
- Return correct objects for requests.
=======
- Constraint errors in `/cleanup` command.
>>>>>>> 0efd5677
### Security

## [0.55.1] - 2019-01-06
### Added
- Add missing `Request::editMessageMedia()` and `CallbackQuery::getChatInstance()` methods.
### Fixed
- Return correct message type.

## [0.55.0] - 2018-12-20
:exclamation: After updating to this version, you will need to execute the [SQL migration script][0.55.0-sql-migration] on your database.
### Added
- Bot API 4.0 and 4.1 (Telegram Passport)
- Test PHP 7.3 with Travis.
### Changed
- [:exclamation:][0.55.0-bc-move-animation-out-of-games-namespace] Move Animation entity out of Games namespace.
### Fixed
- Added missing `video_note` to `Message` types.

## [0.54.1] - 2018-10-23
### Fixed
- `sendToActiveChats` now works correctly for any valid Request action.

## [0.54.0] - 2018-07-21
:exclamation: After updating to this version, you will need to execute the [SQL migration script][0.54.0-sql-migration] on your database.
### Added
- `ChatAction` class to simplify chat action selection.
- Telegram Games platform!
- Ability to set custom MySQL port.
### Changed
- [:exclamation:][0.54.0-bc-rename-constants] Rename and ensure no redefinition of constants: `BASE_PATH` -> `TB_BASE_PATH`, `BASE_COMMANDS_PATH` -> `TB_BASE_COMMANDS_PATH`.

## [0.53.0] - 2018-04-01
:exclamation: After updating to this version, you will need to execute the [SQL migration script][0.53.0-sql-migration] on your database.
### Added
- Implemented new changes for Bot API 3.6 (streamable InputMediaVideo, connected website).
- `Telegram::getLastUpdateId()` method, returns ID of the last update that was processed.
- `Telegram::useGetUpdatesWithoutDatabase()` method, enables `Telegram::handleGetUpdates()` to run without a database.
### Changed
- Updated Travis to use Trusty containers (for HHVM) and add PHP 7.2 to the tests.
- Add debug log entry instead of throwing an exception for duplicate updates.
- `Telegram::handleGetUpdates()` can now work without a database connection (not enabled by default).
- Improved `/sendtochannel` and `/sendtoall` commands, using new message helpers.
### Fixed
- PHPCS fixes for updated CodeSniffer dependency.
- Send messages correctly via `/sendtochannel`.

## [0.52.0] - 2018-01-07
### Fixed
- Entity relations and wrong types for payments.
- Allow empty string for `switch_inline_query` and `switch_inline_query_current_chat` (InlineKeyboardButton).
- Fix empty date entry for User and Chat entities, using the current timestamp instead.

## [0.51.0] - 2017-12-05
:exclamation: After updating to this version, you will need to execute the [SQL migration script][0.51.0-sql-migration] on your database.
### Added
- Implemented new changes for Bot API 3.5 (InputMedia, MediaGroup).

## [0.50.0] - 2017-10-17
### Added
- Finish implementing payments, adding all missing type checks and docblock methods.
- Implemented new changes for Bot API 3.4 (Live Locations).
### Changed
- [:exclamation:][0.50.0-bc-messagegetcommand-return-value] `Message::getCommand()` returns `null` if not a command, instead of `false`.
### Fixed
- SQL update script for version 0.44.1-0.45.0.
- Issues found by Scrutinizer (Type hints and return values).
- Check inline keyboard button parameter value correctly. 

## [0.49.0] - 2017-09-17
### Added
- Donation section and links in readme.
- Missing payment methods in `Request` class.
- Some helper methods for replying to commands and answering queries.
### Changed
- Updated and optimised all DB classes, removing a lot of bulky code.
### Fixed
- Ensure named SQL statement parameters are unique.
- Channel selection when using `DB::selectChats()`.

## [0.48.0] - 2017-08-26
:exclamation: After updating to this version, you will need to execute the [SQL migration script][0.48.0-sql-migration] on your database.
### Added
- New entities, methods, update types and inline keyboard button for Payments (Bot API 3.0).
- Add new methods, fields and objects for working with stickers (Bot API 3.2).
- New fields for Chat, User and Message objects (Bot API 3.3). `is_bot` added to `user` DB table.
### Changed
- [:exclamation:][0.48.0-bc-correct-printerror] Corrected `ServerResponse->printError` method to print by default and return by setting `$return` parameter.
- Ensure command names are handled as lower case.
### Fixed
- Correctly save `reply_to_message` to DB.

## [0.47.1] - 2017-08-06
### Added
- Linked version numbers in changelog for easy verification of code changes. 
### Fixed
- Private-only commands work with edited messages now too.

## [0.47.0] - 2017-08-06 [YANKED]
### Changed
- Updated readme to latest state of 0.47.0.
### Fixed
- `Telegram::enableAdmin()` now handles duplicate additions properly.
- `Request::getMe()` failure doesn't break cron execution any more.
### Security
- [:exclamation:][0.47.0-bc-private-only-admin-commands] New command parameter `$private_only` to enforce usage in private chats only (set by default for Admin commands).

## [0.46.0] - 2017-07-15
### Added
- Callbacks can be added to be executed when callback queries are called.
- New Bot API 3.1 changes (#550).
- `/cleanup` command for admins, that cleans out old entries from the DB.
### Changed
- [:exclamation:][0.46.0-bc-request-class-refactor] Big refactor of the `Request` class, removing most custom method implementations.

## [0.45.0] - 2017-06-25
:exclamation: After updating to this version, you will need to execute the [SQL migration script][0.45.0-sql-migration] on your database.
### Added
- Documents can be sent by providing its contents via Psr7 stream (as opposed to passing a file path).
- Allow setting a custom Guzzle HTTP Client for requests (#511).
- First implementations towards Bots API 3.0.
### Changed
- [:exclamation:][0.45.0-bc-chats-params-array] `Request::sendToActiveChats` and `DB::selectChats` now accept parameters as an options array and allow selecting of channels.
### Deprecated
- Deprecated `Message::getNewChatMember()` (Use `Message::getNewChatMembers()` instead to get an array of all newly added members).
### Removed
- [:exclamation:][0.45.0-bc-up-download-directory] Upload and download directories are not set any more by default and must be set manually.
- [:exclamation:][0.45.0-bc-remove-deprecated-methods] Completely removed `Telegram::getBotName()` and `Entity::getBotName()` (Use `::getBotUsername()` instead).
- [:exclamation:][0.45.0-bc-remove-deprecated-methods] Completely removed deprecated `Telegram::unsetWebhook()` (Use `Telegram::deleteWebhook()` instead).
### Fixed
- ID fields are now typed with `PARAM_STR` PDO data type, to allow huge numbers.
- Message type data type for PDO corrected.
- Indexed table columns now have a fitting length.
- Take `custom_input` into account when using getUpdates method (mainly for testing).
- Request limiter has been fixed to correctly support channels.

## [0.44.1] - 2017-04-25
### Fixed
- Erroneous exception when using webhook without a database connection.

## [0.44.0] - 2017-04-25
### Added
- Proper standalone `scrutinizer.yml` config.
- Human-readable `last_error_date_string` for debug command.
### Changed
- Bot username no longer required for object instantiation.
### Removed
- All examples have been moved to a [dedicated repository][example-bot].
### Fixed
- [:exclamation:][0.44.0-bc-update-content-type] Format of Update content type using `$update->getUpdateContent()`.

## [0.43.0] - 2017-04-17
### Added
- Travis CI webhook for Support Bot.
- Interval for request limiter.
- `isRunCommands()` method to check if called via `runCommands()`.
- Ensure coding standards for `tests` folder with `phpcs`.
### Changed
- Move default commands to `examples` folder.
- All links point to new organisation repo.
- Add PHP 7.1 support and update dependencies.
### Fixed
- Prevent handling the same Telegram updates multiple times, throw exception instead.

## [0.42.0] - 2017-04-09
### Added
- Added `getBotId()` to directly access bot ID.
### Changed
- Rename `bot_name` to `bot_username` everywhere.
### Deprecated
- Deprecated `Telegram::getBotName()` (Use `Telegram::getBotUsername()` instead).
### Fixed
- Tests are more reliable now, using a properly formatted API key.

## [0.41.0] - 2017-03-25
### Added
- `$show_in_help` attribute for commands, to set if it should be displayed in the `/help` command.
- Link to new Telegram group: `https://telegram.me/PHP_Telegram_Bot_Support`
- Introduce change log.

## [0.40.1] - 2017-03-07
### Fixed
- Infinite message loop, caused by incorrect Entity variable.

## [0.40.0] - 2017-02-20
### Added
- Request limiter for incoming requests.
### Fixed
- Faulty formatting in logger.

## [0.39.0] - 2017-01-20
### Added
- Newest bot API changes.
- Allow direct access to PDO object (`DB::getPdo()`).
- Simple `/debug` command that displays various system information to help debugging.
- Crontab-friendly script.
### Changed
- Botan integration improvements.
- Make logger more flexible.
### Fixed
- Various bugs and recommendations by Scrutinizer.

## [0.38.1] - 2016-12-25
### Fixed
- Usage of self-signed certificates in conjunction with the new `allowed_updates` webhook parameter.

## [0.38.0] - 2016-12-25
### Added
- New `switch_inline_query_current_chat` option for inline keyboard.
- Support for `channel_post` and `edited_channel_post`.
- New alias `deleteWebhook` (for `unsetWebhook`).
### Changed
- Update WebhookInfo entity and `setWebhook` to allow passing of new arguments.

## [0.37.1] - 2016-12-24
### Fixed
- Keyboards that are built without using the KeyboardButton objects.
- Commands that are called via `/command@botname` by correctly passing them the bot name.

## [0.37.0] - 2016-12-13
### Changed
- Logging improvements to Botan integration.
### Deprecated
- Move `hideKeyboard` to `removeKeyboard`.

[0.55.0-sql-migration]: https://github.com/php-telegram-bot/core/tree/master/utils/db-schema-update/0.54.1-0.55.0.sql
[0.55.0-bc-move-animation-out-of-games-namespace]: https://github.com/php-telegram-bot/core/wiki/Breaking-backwards-compatibility#move-animation-out-of-games-namespace
[0.54.0-sql-migration]: https://github.com/php-telegram-bot/core/tree/master/utils/db-schema-update/0.53.0-0.54.0.sql
[0.54.0-bc-rename-constants]: https://github.com/php-telegram-bot/core/wiki/Breaking-backwards-compatibility#rename-constants
[0.53.0-sql-migration]: https://github.com/php-telegram-bot/core/tree/master/utils/db-schema-update/0.52.0-0.53.0.sql
[0.51.0-sql-migration]: https://github.com/php-telegram-bot/core/tree/master/utils/db-schema-update/0.50.0-0.51.0.sql
[0.50.0-bc-messagegetcommand-return-value]: https://github.com/php-telegram-bot/core/wiki/Breaking-backwards-compatibility#messagegetcommand-return-value
[0.48.0-sql-migration]: https://github.com/php-telegram-bot/core/tree/master/utils/db-schema-update/0.47.1-0.48.0.sql
[0.48.0-bc-correct-printerror]: https://github.com/php-telegram-bot/core/wiki/Breaking-backwards-compatibility#correct-printerror
[0.47.0-bc-private-only-admin-commands]: https://github.com/php-telegram-bot/core/wiki/Breaking-backwards-compatibility#private-only-admin-commands
[0.46.0-bc-request-class-refactor]: https://github.com/php-telegram-bot/core/wiki/Breaking-backwards-compatibility#request-class-refactor
[0.46.0-sql-migration]: https://github.com/php-telegram-bot/core/tree/0.45.0/utils/db-schema-update/0.44.1-0.45.0.sql
[0.45.0-bc-remove-deprecated-methods]: https://github.com/php-telegram-bot/core/wiki/Breaking-backwards-compatibility#remove-deprecated-methods
[0.45.0-bc-chats-params-array]: https://github.com/php-telegram-bot/core/wiki/Breaking-backwards-compatibility#chats-params-array
[0.45.0-bc-up-download-directory]: https://github.com/php-telegram-bot/core/wiki/Breaking-backwards-compatibility#up-download-directory
[0.44.0-bc-update-content-type]: https://github.com/php-telegram-bot/core/wiki/Breaking-backwards-compatibility#update-getupdatecontent
[example-bot]: https://github.com/php-telegram-bot/example-bot

[Unreleased]: https://github.com/php-telegram-bot/core/compare/master...develop
[0.55.1]: https://github.com/php-telegram-bot/core/compare/0.55.0...0.55.1
[0.55.0]: https://github.com/php-telegram-bot/core/compare/0.54.1...0.55.0
[0.54.1]: https://github.com/php-telegram-bot/core/compare/0.54.0...0.54.1
[0.54.0]: https://github.com/php-telegram-bot/core/compare/0.53.0...0.54.0
[0.53.0]: https://github.com/php-telegram-bot/core/compare/0.52.0...0.53.0
[0.52.0]: https://github.com/php-telegram-bot/core/compare/0.51.0...0.52.0
[0.51.0]: https://github.com/php-telegram-bot/core/compare/0.50.0...0.51.0
[0.50.0]: https://github.com/php-telegram-bot/core/compare/0.49.0...0.50.0
[0.49.0]: https://github.com/php-telegram-bot/core/compare/0.48.0...0.49.0
[0.48.0]: https://github.com/php-telegram-bot/core/compare/0.47.1...0.48.0
[0.47.1]: https://github.com/php-telegram-bot/core/compare/0.47.0...0.47.1
[0.47.0]: https://github.com/php-telegram-bot/core/compare/0.46.0...0.47.0
[0.46.0]: https://github.com/php-telegram-bot/core/compare/0.45.0...0.46.0
[0.45.0]: https://github.com/php-telegram-bot/core/compare/0.44.1...0.45.0
[0.44.1]: https://github.com/php-telegram-bot/core/compare/0.44.0...0.44.1
[0.44.0]: https://github.com/php-telegram-bot/core/compare/0.43.0...0.44.0
[0.43.0]: https://github.com/php-telegram-bot/core/compare/0.42.0...0.43.0
[0.42.0]: https://github.com/php-telegram-bot/core/compare/0.41.0...0.42.0
[0.41.0]: https://github.com/php-telegram-bot/core/compare/0.40.1...0.41.0
[0.40.1]: https://github.com/php-telegram-bot/core/compare/0.40.0...0.40.1
[0.40.0]: https://github.com/php-telegram-bot/core/compare/0.39.0...0.40.0
[0.39.0]: https://github.com/php-telegram-bot/core/compare/0.38.1...0.39.0
[0.38.1]: https://github.com/php-telegram-bot/core/compare/0.38.0...0.38.1
[0.38.0]: https://github.com/php-telegram-bot/core/compare/0.37.1...0.38.0
[0.37.1]: https://github.com/php-telegram-bot/core/compare/0.37.0...0.37.1
[0.37.0]: https://github.com/php-telegram-bot/core/compare/0.36...0.37.0<|MERGE_RESOLUTION|>--- conflicted
+++ resolved
@@ -14,11 +14,8 @@
 - Most built-in System Commands will be handled by GenericmessageCommand by default in a future release and will require a custom implementation.
 ### Removed
 ### Fixed
-<<<<<<< HEAD
+- Constraint errors in `/cleanup` command.
 - Return correct objects for requests.
-=======
-- Constraint errors in `/cleanup` command.
->>>>>>> 0efd5677
 ### Security
 
 ## [0.55.1] - 2019-01-06
