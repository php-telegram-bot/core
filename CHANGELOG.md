--- conflicted
+++ resolved
@@ -14,13 +14,10 @@
 ### Removed
 - [:exclamation:][unreleased-bc-up-download-directory] Upload and download directories are not set any more by default and must be set manually.
 ### Fixed
-<<<<<<< HEAD
-- Take `custom_input` into account when using getUpdates method (mainly for testing).
-=======
 - ID fields are now typed with `PARAM_STR` PDO data type, to allow huge numbers.
 - Message type data type for PDO corrected.
 - Indexed table columns now have a fitting length.
->>>>>>> 408cbd42
+- Take `custom_input` into account when using getUpdates method (mainly for testing).
 ### Security
 
 ## [0.44.1] - 2017-04-25
