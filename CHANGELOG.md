--- conflicted
+++ resolved
@@ -6,12 +6,9 @@
 ## [Unreleased]
 :exclamation: After updating to this version, you will need to execute the [SQL migration script][unreleased-sql-migration] on your database.
 ### Added
-<<<<<<< HEAD
+- Implemented new changes for Bot API 3.6 (streamable InputMediaVideo, connected website).
 - `Telegram::getLastUpdateId()` method, returns ID of the last update that was processed.
 - `Telegram::useGetUpdatesWithoutDatabase()` method, enables `Telegram::handleGetUpdates()` to run without a database.
-=======
-- Implemented new changes for Bot API 3.6 (streamable InputMediaVideo, connected website).
->>>>>>> 81ac79c9
 ### Changed
 - Updated Travis to use Trusty containers (for HHVM) and add PHP 7.2 to the tests.
 - Add debug log entry instead of throwing an exception for duplicate updates.
