<?php
/**
 * This file is part of the TelegramBot package.
 *
 * (c) Avtandil Kikabidze aka LONGMAN <akalongman@gmail.com>
 *
 * For the full copyright and license information, please view the LICENSE
 * file that was distributed with this source code.
 */

namespace Longman\TelegramBot\Tests\Unit;

use Longman\TelegramBot\Entities\Games\CallbackGame;
use Longman\TelegramBot\Entities\InlineKeyboardButton;

/**
 * @package         TelegramTest
 * @author          Avtandil Kikabidze <akalongman@gmail.com>
 * @copyright       Avtandil Kikabidze <akalongman@gmail.com>
 * @license         http://opensource.org/licenses/mit-license.php  The MIT License (MIT)
 * @link            https://github.com/php-telegram-bot/core
 */
class InlineKeyboardButtonTest extends TestCase
{
    /**
     * @expectedException \Longman\TelegramBot\Exception\TelegramException
     * @expectedExceptionMessage You must add some text to the button!
     */
    public function testInlineKeyboardButtonNoTextFail()
    {
        new InlineKeyboardButton([]);
    }

    /**
     * @expectedException \Longman\TelegramBot\Exception\TelegramException
     * @expectedExceptionMessage You must use only one of these fields: url, callback_data, switch_inline_query, switch_inline_query_current_chat, callback_game, pay!
     */
    public function testInlineKeyboardButtonNoParameterFail()
    {
        new InlineKeyboardButton(['text' => 'message']);
    }

    /**
     * @expectedException \Longman\TelegramBot\Exception\TelegramException
     * @expectedExceptionMessage You must use only one of these fields: url, callback_data, switch_inline_query, switch_inline_query_current_chat, callback_game, pay!
     */
    public function testInlineKeyboardButtonTooManyParametersFail()
    {
        $test_funcs = [
            function () {
                new InlineKeyboardButton([
                    'text'          => 'message',
                    'url'           => 'url_value',
                    'callback_data' => 'callback_data_value',
                ]);
            },
            function () {
                new InlineKeyboardButton([
                    'text'                => 'message',
                    'url'                 => 'url_value',
                    'switch_inline_query' => 'switch_inline_query_value',
                ]);
            },
            function () {
                new InlineKeyboardButton([
                    'text'                => 'message',
                    'callback_data'       => 'callback_data_value',
                    'switch_inline_query' => 'switch_inline_query_value',
                ]);
            },
            function () {
                new InlineKeyboardButton([
                    'text'                             => 'message',
                    'callback_data'                    => 'callback_data_value',
                    'switch_inline_query_current_chat' => 'switch_inline_query_current_chat_value',
                ]);
            },
            function () {
                new InlineKeyboardButton([
                    'text'          => 'message',
                    'callback_data' => 'callback_data_value',
                    'callback_game' => new CallbackGame([]),
                ]);
            },
            function () {
                new InlineKeyboardButton([
                    'text'          => 'message',
                    'callback_data' => 'callback_data_value',
                    'pay'           => true,
                ]);
            },
        ];

        $test_funcs[array_rand($test_funcs)]();
    }

    public function testInlineKeyboardButtonSuccess()
    {
        new InlineKeyboardButton(['text' => 'message', 'url' => 'url_value']);
        new InlineKeyboardButton(['text' => 'message', 'callback_data' => 'callback_data_value']);
        new InlineKeyboardButton(['text' => 'message', 'switch_inline_query' => 'switch_inline_query_value']);
        new InlineKeyboardButton(['text' => 'message', 'switch_inline_query' => '']); // Allow empty string.
        new InlineKeyboardButton(['text' => 'message', 'switch_inline_query_current_chat' => 'switch_inline_query_current_chat_value']);
<<<<<<< HEAD
        new InlineKeyboardButton(['text' => 'message', 'callback_game' => new CallbackGame([])]);
=======
        new InlineKeyboardButton(['text' => 'message', 'switch_inline_query_current_chat' => '']); // Allow empty string.
>>>>>>> 09f23ff9
        new InlineKeyboardButton(['text' => 'message', 'pay' => true]);
    }

    public function testInlineKeyboardButtonCouldBe()
    {
        self::assertTrue(InlineKeyboardButton::couldBe(
            ['text' => 'message', 'url' => 'url_value']
        ));
        self::assertTrue(InlineKeyboardButton::couldBe(
            ['text' => 'message', 'callback_data' => 'callback_data_value']
        ));
        self::assertTrue(InlineKeyboardButton::couldBe(
            ['text' => 'message', 'switch_inline_query' => 'switch_inline_query_value']
        ));
        self::assertTrue(InlineKeyboardButton::couldBe(
            ['text' => 'message', 'switch_inline_query_current_chat' => 'switch_inline_query_current_chat_value']
        ));
        self::assertTrue(InlineKeyboardButton::couldBe(
            ['text' => 'message', 'callback_game' => new CallbackGame([])]
        ));
        self::assertTrue(InlineKeyboardButton::couldBe(
            ['text' => 'message', 'pay' => true]
        ));

        self::assertFalse(InlineKeyboardButton::couldBe(['no_text' => 'message']));
        self::assertFalse(InlineKeyboardButton::couldBe(['text' => 'message']));
        self::assertFalse(InlineKeyboardButton::couldBe(['url' => 'url_value']));
        self::assertFalse(InlineKeyboardButton::couldBe(
            ['callback_data' => 'callback_data_value']
        ));
        self::assertFalse(InlineKeyboardButton::couldBe(
            ['switch_inline_query' => 'switch_inline_query_value']
        ));
        self::assertFalse(InlineKeyboardButton::couldBe(['callback_game' => new CallbackGame([])]));
        self::assertFalse(InlineKeyboardButton::couldBe(['pay' => true]));

        self::assertFalse(InlineKeyboardButton::couldBe([
            'url'                              => 'url_value',
            'callback_data'                    => 'callback_data_value',
            'switch_inline_query'              => 'switch_inline_query_value',
            'switch_inline_query_current_chat' => 'switch_inline_query_current_chat_value',
            'callback_game'                    => new CallbackGame([]),
            'pay'                              => true,
        ]));
    }

    public function testInlineKeyboardButtonParameterSetting()
    {
        $button = new InlineKeyboardButton(['text' => 'message', 'url' => 'url_value']);
        self::assertSame('url_value', $button->getUrl());
        self::assertEmpty($button->getCallbackData());
        self::assertEmpty($button->getSwitchInlineQuery());
        self::assertEmpty($button->getSwitchInlineQueryCurrentChat());
        self::assertEmpty($button->getCallbackGame());
        self::assertEmpty($button->getPay());

        $button->setCallbackData('callback_data_value');
        self::assertEmpty($button->getUrl());
        self::assertSame('callback_data_value', $button->getCallbackData());
        self::assertEmpty($button->getSwitchInlineQuery());
        self::assertEmpty($button->getSwitchInlineQueryCurrentChat());
        self::assertEmpty($button->getCallbackGame());
        self::assertEmpty($button->getPay());

        $button->setSwitchInlineQuery('switch_inline_query_value');
        self::assertEmpty($button->getUrl());
        self::assertEmpty($button->getCallbackData());
        self::assertSame('switch_inline_query_value', $button->getSwitchInlineQuery());
        self::assertEmpty($button->getSwitchInlineQueryCurrentChat());
        self::assertEmpty($button->getCallbackGame());
        self::assertEmpty($button->getPay());

        $button->setSwitchInlineQueryCurrentChat('switch_inline_query_current_chat_value');
        self::assertEmpty($button->getUrl());
        self::assertEmpty($button->getCallbackData());
        self::assertEmpty($button->getSwitchInlineQuery());
        self::assertSame('switch_inline_query_current_chat_value', $button->getSwitchInlineQueryCurrentChat());
        self::assertEmpty($button->getCallbackGame());
        self::assertEmpty($button->getPay());

        $button->setCallbackGame($callback_game = new CallbackGame([]));
        self::assertEmpty($button->getUrl());
        self::assertEmpty($button->getCallbackData());
        self::assertEmpty($button->getSwitchInlineQuery());
        self::assertEmpty($button->getSwitchInlineQueryCurrentChat());
        self::assertSame($callback_game, $button->getCallbackGame());
        self::assertEmpty($button->getPay());

        $button->setPay(true);
        self::assertEmpty($button->getUrl());
        self::assertEmpty($button->getCallbackData());
        self::assertEmpty($button->getSwitchInlineQuery());
        self::assertEmpty($button->getSwitchInlineQueryCurrentChat());
        self::assertEmpty($button->getCallbackGame());
        self::assertTrue($button->getPay());
    }
}<|MERGE_RESOLUTION|>--- conflicted
+++ resolved
@@ -101,11 +101,8 @@
         new InlineKeyboardButton(['text' => 'message', 'switch_inline_query' => 'switch_inline_query_value']);
         new InlineKeyboardButton(['text' => 'message', 'switch_inline_query' => '']); // Allow empty string.
         new InlineKeyboardButton(['text' => 'message', 'switch_inline_query_current_chat' => 'switch_inline_query_current_chat_value']);
-<<<<<<< HEAD
+        new InlineKeyboardButton(['text' => 'message', 'switch_inline_query_current_chat' => '']); // Allow empty string.
         new InlineKeyboardButton(['text' => 'message', 'callback_game' => new CallbackGame([])]);
-=======
-        new InlineKeyboardButton(['text' => 'message', 'switch_inline_query_current_chat' => '']); // Allow empty string.
->>>>>>> 09f23ff9
         new InlineKeyboardButton(['text' => 'message', 'pay' => true]);
     }
 
