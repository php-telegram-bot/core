CREATE TABLE IF NOT EXISTS `user` (
  `id` bigint COMMENT 'Unique identifier for this user or bot',
  `is_bot` tinyint(1) DEFAULT 0 COMMENT 'True, if this user is a bot',
  `first_name` CHAR(255) NOT NULL DEFAULT '' COMMENT 'User''s or bot''s first name',
  `last_name` CHAR(255) DEFAULT NULL COMMENT 'User''s or bot''s last name',
  `username` CHAR(191) DEFAULT NULL COMMENT 'User''s or bot''s username',
  `language_code` CHAR(10) DEFAULT NULL COMMENT 'IETF language tag of the user''s language',
  `created_at` timestamp NULL DEFAULT NULL COMMENT 'Entry date creation',
  `updated_at` timestamp NULL DEFAULT NULL COMMENT 'Entry date update',

  PRIMARY KEY (`id`),
  KEY `username` (`username`)
) ENGINE=InnoDB DEFAULT CHARSET=utf8mb4 COLLATE=utf8mb4_unicode_520_ci;

CREATE TABLE IF NOT EXISTS `chat` (
  `id` bigint COMMENT 'Unique identifier for this chat',
  `type` ENUM('private', 'group', 'supergroup', 'channel') NOT NULL COMMENT 'Type of chat, can be either private, group, supergroup or channel',
  `title` CHAR(255) DEFAULT '' COMMENT 'Title, for supergroups, channels and group chats',
  `username` CHAR(255) DEFAULT NULL COMMENT 'Username, for private chats, supergroups and channels if available',
  `first_name` CHAR(255) DEFAULT NULL COMMENT 'First name of the other party in a private chat',
  `last_name` CHAR(255) DEFAULT NULL COMMENT 'Last name of the other party in a private chat',
  `all_members_are_administrators` tinyint(1) DEFAULT 0 COMMENT 'True if a all members of this group are admins',
  `created_at` timestamp NULL DEFAULT NULL COMMENT 'Entry date creation',
  `updated_at` timestamp NULL DEFAULT NULL COMMENT 'Entry date update',
  `old_id` bigint DEFAULT NULL COMMENT 'Unique chat identifier, this is filled when a group is converted to a supergroup',

  PRIMARY KEY (`id`),
  KEY `old_id` (`old_id`)
) ENGINE=InnoDB DEFAULT CHARSET=utf8mb4 COLLATE=utf8mb4_unicode_520_ci;

CREATE TABLE IF NOT EXISTS `user_chat` (
  `user_id` bigint COMMENT 'Unique user identifier',
  `chat_id` bigint COMMENT 'Unique user or chat identifier',

  PRIMARY KEY (`user_id`, `chat_id`),

  FOREIGN KEY (`user_id`) REFERENCES `user` (`id`) ON DELETE CASCADE ON UPDATE CASCADE,
  FOREIGN KEY (`chat_id`) REFERENCES `chat` (`id`) ON DELETE CASCADE ON UPDATE CASCADE
) ENGINE=InnoDB DEFAULT CHARSET=utf8mb4 COLLATE=utf8mb4_unicode_520_ci;

CREATE TABLE IF NOT EXISTS `inline_query` (
  `id` bigint UNSIGNED COMMENT 'Unique identifier for this query',
  `user_id` bigint NULL COMMENT 'Unique user identifier',
  `location` CHAR(255) NULL DEFAULT NULL COMMENT 'Location of the user',
  `query` TEXT NOT NULL COMMENT 'Text of the query',
  `offset` CHAR(255) NULL DEFAULT NULL COMMENT 'Offset of the result',
  `created_at` timestamp NULL DEFAULT NULL COMMENT 'Entry date creation',

  PRIMARY KEY (`id`),
  KEY `user_id` (`user_id`),

  FOREIGN KEY (`user_id`) REFERENCES `user` (`id`)
) ENGINE=InnoDB DEFAULT CHARSET=utf8mb4 COLLATE=utf8mb4_unicode_520_ci;

CREATE TABLE IF NOT EXISTS `chosen_inline_result` (
  `id` bigint UNSIGNED AUTO_INCREMENT COMMENT 'Unique identifier for this entry',
  `result_id` CHAR(255) NOT NULL DEFAULT '' COMMENT 'The unique identifier for the result that was chosen',
  `user_id` bigint NULL COMMENT 'The user that chose the result',
  `location` CHAR(255) NULL DEFAULT NULL COMMENT 'Sender location, only for bots that require user location',
  `inline_message_id` CHAR(255) NULL DEFAULT NULL COMMENT 'Identifier of the sent inline message',
  `query` TEXT NOT NULL COMMENT 'The query that was used to obtain the result',
  `created_at` timestamp NULL DEFAULT NULL COMMENT 'Entry date creation',

  PRIMARY KEY (`id`),
  KEY `user_id` (`user_id`),

  FOREIGN KEY (`user_id`) REFERENCES `user` (`id`)
) ENGINE=InnoDB DEFAULT CHARSET=utf8mb4 COLLATE=utf8mb4_unicode_520_ci;

CREATE TABLE IF NOT EXISTS `poll` (
  `id` bigint UNSIGNED COMMENT 'Unique poll identifier',
  `question` char(255) NOT NULL COMMENT 'Poll question',
  `options` text NOT NULL COMMENT 'List of poll options',
  `is_closed` tinyint(1) DEFAULT 0 COMMENT 'True, if the poll is closed',
  `created_at` timestamp NULL DEFAULT NULL COMMENT 'Entry date creation',

  PRIMARY KEY (`id`)
) ENGINE=InnoDB DEFAULT CHARSET=utf8mb4 COLLATE=utf8mb4_unicode_520_ci;

CREATE TABLE IF NOT EXISTS `message` (
  `chat_id` bigint COMMENT 'Unique chat identifier',
  `id` bigint UNSIGNED COMMENT 'Unique message identifier',
  `user_id` bigint NULL COMMENT 'Unique user identifier',
  `date` timestamp NULL DEFAULT NULL COMMENT 'Date the message was sent in timestamp format',
  `forward_from` bigint NULL DEFAULT NULL COMMENT 'Unique user identifier, sender of the original message',
  `forward_from_chat` bigint NULL DEFAULT NULL COMMENT 'Unique chat identifier, chat the original message belongs to',
  `forward_from_message_id` bigint NULL DEFAULT NULL COMMENT 'Unique chat identifier of the original message in the channel',
<<<<<<< HEAD
  `forward_signature` TEXT COMMENT 'For messages forwarded from channels, signature of the post author if present',
=======
  `forward_signature` TEXT NULL DEFAULT NULL COMMENT 'For messages forwarded from channels, signature of the post author if present',
  `forward_sender_name` TEXT NULL DEFAULT NULL COMMENT 'Sender''s name for messages forwarded from users who disallow adding a link to their account in forwarded messages',
>>>>>>> 488f68d7
  `forward_date` timestamp NULL DEFAULT NULL COMMENT 'date the original message was sent in timestamp format',
  `reply_to_chat` bigint NULL DEFAULT NULL COMMENT 'Unique chat identifier',
  `reply_to_message` bigint UNSIGNED DEFAULT NULL COMMENT 'Message that this message is reply to',
  `edit_date` bigint UNSIGNED DEFAULT NULL COMMENT 'Date the message was last edited in Unix time',
  `media_group_id` TEXT COMMENT 'The unique identifier of a media message group this message belongs to',
  `author_signature` TEXT COMMENT 'Signature of the post author for messages in channels',
  `text` TEXT COMMENT 'For text messages, the actual UTF-8 text of the message max message length 4096 char utf8mb4',
  `entities` TEXT COMMENT 'For text messages, special entities like usernames, URLs, bot commands, etc. that appear in the text',
  `caption_entities` TEXT COMMENT 'For messages with a caption, special entities like usernames, URLs, bot commands, etc. that appear in the caption',
  `audio` TEXT COMMENT 'Audio object. Message is an audio file, information about the file',
  `document` TEXT COMMENT 'Document object. Message is a general file, information about the file',
  `animation` TEXT COMMENT 'Message is an animation, information about the animation',
  `game` TEXT COMMENT 'Game object. Message is a game, information about the game',
  `photo` TEXT COMMENT 'Array of PhotoSize objects. Message is a photo, available sizes of the photo',
  `sticker` TEXT COMMENT 'Sticker object. Message is a sticker, information about the sticker',
  `video` TEXT COMMENT 'Video object. Message is a video, information about the video',
  `voice` TEXT COMMENT 'Voice Object. Message is a Voice, information about the Voice',
  `video_note` TEXT COMMENT 'VoiceNote Object. Message is a Video Note, information about the Video Note',
  `caption` TEXT COMMENT  'For message with caption, the actual UTF-8 text of the caption',
  `contact` TEXT COMMENT 'Contact object. Message is a shared contact, information about the contact',
  `location` TEXT COMMENT 'Location object. Message is a shared location, information about the location',
  `venue` TEXT COMMENT 'Venue object. Message is a Venue, information about the Venue',
<<<<<<< HEAD
=======
  `poll` TEXT COMMENT 'Poll object. Message is a native poll, information about the poll',
  `caption` TEXT COMMENT  'For message with caption, the actual UTF-8 text of the caption',
>>>>>>> 488f68d7
  `new_chat_members` TEXT COMMENT 'List of unique user identifiers, new member(s) were added to the group, information about them (one of these members may be the bot itself)',
  `left_chat_member` bigint NULL DEFAULT NULL COMMENT 'Unique user identifier, a member was removed from the group, information about them (this member may be the bot itself)',
  `new_chat_title` CHAR(255) DEFAULT NULL COMMENT 'A chat title was changed to this value',
  `new_chat_photo` TEXT COMMENT 'Array of PhotoSize objects. A chat photo was change to this value',
  `delete_chat_photo` tinyint(1) DEFAULT 0 COMMENT 'Informs that the chat photo was deleted',
  `group_chat_created` tinyint(1) DEFAULT 0 COMMENT 'Informs that the group has been created',
  `supergroup_chat_created` tinyint(1) DEFAULT 0 COMMENT 'Informs that the supergroup has been created',
  `channel_chat_created` tinyint(1) DEFAULT 0 COMMENT 'Informs that the channel chat has been created',
  `migrate_to_chat_id` bigint NULL DEFAULT NULL COMMENT 'Migrate to chat identifier. The group has been migrated to a supergroup with the specified identifier',
  `migrate_from_chat_id` bigint NULL DEFAULT NULL COMMENT 'Migrate from chat identifier. The supergroup has been migrated from a group with the specified identifier',
  `pinned_message` TEXT NULL COMMENT 'Message object. Specified message was pinned',
  `invoice` TEXT NULL COMMENT 'Message is an invoice for a payment, information about the invoice',
  `successful_payment` TEXT NULL COMMENT 'Message is a service message about a successful payment, information about the payment',
  `connected_website` TEXT NULL COMMENT 'The domain name of the website on which the user has logged in.',
  `passport_data` TEXT NULL COMMENT 'Telegram Passport data',

  PRIMARY KEY (`chat_id`, `id`),
  KEY `user_id` (`user_id`),
  KEY `forward_from` (`forward_from`),
  KEY `forward_from_chat` (`forward_from_chat`),
  KEY `reply_to_chat` (`reply_to_chat`),
  KEY `reply_to_message` (`reply_to_message`),
  KEY `left_chat_member` (`left_chat_member`),
  KEY `migrate_from_chat_id` (`migrate_from_chat_id`),
  KEY `migrate_to_chat_id` (`migrate_to_chat_id`),

  FOREIGN KEY (`user_id`) REFERENCES `user` (`id`),
  FOREIGN KEY (`chat_id`) REFERENCES `chat` (`id`),
  FOREIGN KEY (`forward_from`) REFERENCES `user` (`id`),
  FOREIGN KEY (`forward_from_chat`) REFERENCES `chat` (`id`),
  FOREIGN KEY (`reply_to_chat`, `reply_to_message`) REFERENCES `message` (`chat_id`, `id`),
  FOREIGN KEY (`forward_from`) REFERENCES `user` (`id`),
  FOREIGN KEY (`left_chat_member`) REFERENCES `user` (`id`)
) ENGINE=InnoDB DEFAULT CHARSET=utf8mb4 COLLATE=utf8mb4_unicode_520_ci;

CREATE TABLE IF NOT EXISTS `edited_message` (
  `id` bigint UNSIGNED AUTO_INCREMENT COMMENT 'Unique identifier for this entry',
  `chat_id` bigint COMMENT 'Unique chat identifier',
  `message_id` bigint UNSIGNED COMMENT 'Unique message identifier',
  `user_id` bigint NULL COMMENT 'Unique user identifier',
  `edit_date` timestamp NULL DEFAULT NULL COMMENT 'Date the message was edited in timestamp format',
  `text` TEXT COMMENT 'For text messages, the actual UTF-8 text of the message max message length 4096 char utf8',
  `entities` TEXT COMMENT 'For text messages, special entities like usernames, URLs, bot commands, etc. that appear in the text',
  `caption` TEXT COMMENT  'For message with caption, the actual UTF-8 text of the caption',

  PRIMARY KEY (`id`),
  KEY `chat_id` (`chat_id`),
  KEY `message_id` (`message_id`),
  KEY `user_id` (`user_id`),

  FOREIGN KEY (`chat_id`) REFERENCES `chat` (`id`),
  FOREIGN KEY (`chat_id`, `message_id`) REFERENCES `message` (`chat_id`, `id`),
  FOREIGN KEY (`user_id`) REFERENCES `user` (`id`)
) ENGINE=InnoDB DEFAULT CHARSET=utf8mb4 COLLATE=utf8mb4_unicode_520_ci;

CREATE TABLE IF NOT EXISTS `callback_query` (
  `id` bigint UNSIGNED COMMENT 'Unique identifier for this query',
  `user_id` bigint NULL COMMENT 'Unique user identifier',
  `chat_id` bigint NULL COMMENT 'Unique chat identifier',
  `message_id` bigint UNSIGNED COMMENT 'Unique message identifier',
  `inline_message_id` CHAR(255) NULL DEFAULT NULL COMMENT 'Identifier of the message sent via the bot in inline mode, that originated the query',
  `chat_instance` CHAR(255) NOT NULL DEFAULT '' COMMENT 'Global identifier, uniquely corresponding to the chat to which the message with the callback button was sent',
  `data` CHAR(255) NOT NULL DEFAULT '' COMMENT 'Data associated with the callback button',
  `game_short_name` CHAR(255) NOT NULL DEFAULT '' COMMENT 'Short name of a Game to be returned, serves as the unique identifier for the game',
  `created_at` timestamp NULL DEFAULT NULL COMMENT 'Entry date creation',

  PRIMARY KEY (`id`),
  KEY `user_id` (`user_id`),
  KEY `chat_id` (`chat_id`),
  KEY `message_id` (`message_id`),

  FOREIGN KEY (`user_id`) REFERENCES `user` (`id`),
  FOREIGN KEY (`chat_id`, `message_id`) REFERENCES `message` (`chat_id`, `id`)
) ENGINE=InnoDB DEFAULT CHARSET=utf8mb4 COLLATE=utf8mb4_unicode_520_ci;

CREATE TABLE IF NOT EXISTS `shipping_query` (
  `id` bigint UNSIGNED COMMENT 'Unique query identifier',
  `user_id` bigint COMMENT 'User who sent the query',
  `invoice_payload` CHAR(255) NOT NULL DEFAULT '' COMMENT 'Bot specified invoice payload',
  `shipping_address` CHAR(255) NOT NULL DEFAULT '' COMMENT 'User specified shipping address',
  `created_at` timestamp NULL DEFAULT NULL COMMENT 'Entry date creation',

  PRIMARY KEY (`id`),
  KEY `user_id` (`user_id`),

  FOREIGN KEY (`user_id`) REFERENCES `user` (`id`)
) ENGINE=InnoDB DEFAULT CHARSET=utf8mb4 COLLATE=utf8mb4_unicode_520_ci;

CREATE TABLE IF NOT EXISTS `pre_checkout_query` (
  `id` bigint UNSIGNED COMMENT 'Unique query identifier',
  `user_id` bigint COMMENT 'User who sent the query',
  `currency` CHAR(3) COMMENT 'Three-letter ISO 4217 currency code',
  `total_amount` bigint COMMENT 'Total price in the smallest units of the currency',
  `invoice_payload` CHAR(255) NOT NULL DEFAULT '' COMMENT 'Bot specified invoice payload',
  `shipping_option_id` CHAR(255) NULL COMMENT 'Identifier of the shipping option chosen by the user',
  `order_info` TEXT NULL COMMENT 'Order info provided by the user',
  `created_at` timestamp NULL DEFAULT NULL COMMENT 'Entry date creation',

  PRIMARY KEY (`id`),
  KEY `user_id` (`user_id`),

  FOREIGN KEY (`user_id`) REFERENCES `user` (`id`)
) ENGINE=InnoDB DEFAULT CHARSET=utf8mb4 COLLATE=utf8mb4_unicode_520_ci;

CREATE TABLE IF NOT EXISTS `telegram_update` (
  `id` bigint UNSIGNED COMMENT 'Update''s unique identifier',
  `chat_id` bigint NULL DEFAULT NULL COMMENT 'Unique chat identifier',
  `message_id` bigint UNSIGNED DEFAULT NULL COMMENT 'New incoming message of any kind - text, photo, sticker, etc.',
  `edited_message_id` bigint UNSIGNED DEFAULT NULL COMMENT 'New version of a message that is known to the bot and was edited',
  `channel_post_id` bigint UNSIGNED DEFAULT NULL COMMENT 'New incoming channel post of any kind - text, photo, sticker, etc.',
  `edited_channel_post_id` bigint UNSIGNED DEFAULT NULL COMMENT 'New version of a channel post that is known to the bot and was edited',
  `inline_query_id` bigint UNSIGNED DEFAULT NULL COMMENT 'New incoming inline query',
  `chosen_inline_result_id` bigint UNSIGNED DEFAULT NULL COMMENT 'The result of an inline query that was chosen by a user and sent to their chat partner',
  `callback_query_id` bigint UNSIGNED DEFAULT NULL COMMENT 'New incoming callback query',
  `shipping_query_id` bigint UNSIGNED DEFAULT NULL COMMENT 'New incoming shipping query. Only for invoices with flexible price',
  `pre_checkout_query_id` bigint UNSIGNED DEFAULT NULL COMMENT 'New incoming pre-checkout query. Contains full information about checkout',

  PRIMARY KEY (`id`),
  KEY `message_id` (`chat_id`, `message_id`),
  KEY `edited_message_id` (`edited_message_id`),
  KEY `channel_post_id` (`channel_post_id`),
  KEY `edited_channel_post_id` (`edited_channel_post_id`),
  KEY `inline_query_id` (`inline_query_id`),
  KEY `chosen_inline_result_id` (`chosen_inline_result_id`),
  KEY `callback_query_id` (`callback_query_id`),
  KEY `shipping_query_id` (`shipping_query_id`),
  KEY `pre_checkout_query_id` (`pre_checkout_query_id`),

  FOREIGN KEY (`chat_id`, `message_id`) REFERENCES `message` (`chat_id`, `id`),
  FOREIGN KEY (`edited_message_id`) REFERENCES `edited_message` (`id`),
  FOREIGN KEY (`chat_id`, `channel_post_id`) REFERENCES `message` (`chat_id`, `id`),
  FOREIGN KEY (`edited_channel_post_id`) REFERENCES `edited_message` (`id`),
  FOREIGN KEY (`inline_query_id`) REFERENCES `inline_query` (`id`),
  FOREIGN KEY (`chosen_inline_result_id`) REFERENCES `chosen_inline_result` (`id`),
  FOREIGN KEY (`callback_query_id`) REFERENCES `callback_query` (`id`),
  FOREIGN KEY (`shipping_query_id`) REFERENCES `shipping_query` (`id`),
  FOREIGN KEY (`pre_checkout_query_id`) REFERENCES `pre_checkout_query` (`id`)
) ENGINE=InnoDB DEFAULT CHARSET=utf8mb4 COLLATE=utf8mb4_unicode_520_ci;

CREATE TABLE IF NOT EXISTS `conversation` (
  `id` bigint(20) unsigned AUTO_INCREMENT COMMENT 'Unique identifier for this entry',
  `user_id` bigint NULL DEFAULT NULL COMMENT 'Unique user identifier',
  `chat_id` bigint NULL DEFAULT NULL COMMENT 'Unique user or chat identifier',
  `status` ENUM('active', 'cancelled', 'stopped') NOT NULL DEFAULT 'active' COMMENT 'Conversation state',
  `command` varchar(160) DEFAULT '' COMMENT 'Default command to execute',
  `notes` text DEFAULT NULL COMMENT 'Data stored from command',
  `created_at` timestamp NULL DEFAULT NULL COMMENT 'Entry date creation',
  `updated_at` timestamp NULL DEFAULT NULL COMMENT 'Entry date update',

  PRIMARY KEY (`id`),
  KEY `user_id` (`user_id`),
  KEY `chat_id` (`chat_id`),
  KEY `status` (`status`),

  FOREIGN KEY (`user_id`) REFERENCES `user` (`id`),
  FOREIGN KEY (`chat_id`) REFERENCES `chat` (`id`)
) ENGINE=InnoDB DEFAULT CHARSET=utf8mb4 COLLATE=utf8mb4_unicode_520_ci;

CREATE TABLE IF NOT EXISTS `botan_shortener` (
  `id` bigint UNSIGNED AUTO_INCREMENT COMMENT 'Unique identifier for this entry',
  `user_id` bigint NULL DEFAULT NULL COMMENT 'Unique user identifier',
  `url` text NOT NULL COMMENT 'Original URL',
  `short_url` CHAR(255) NOT NULL DEFAULT '' COMMENT 'Shortened URL',
  `created_at` timestamp NULL DEFAULT NULL COMMENT 'Entry date creation',

  PRIMARY KEY (`id`),

  FOREIGN KEY (`user_id`) REFERENCES `user` (`id`)
) ENGINE=InnoDB DEFAULT CHARSET=utf8mb4 COLLATE=utf8mb4_unicode_520_ci;

CREATE TABLE IF NOT EXISTS `request_limiter` (
  `id` bigint UNSIGNED AUTO_INCREMENT COMMENT 'Unique identifier for this entry',
  `chat_id` char(255) NULL DEFAULT NULL COMMENT 'Unique chat identifier',
  `inline_message_id` char(255) NULL DEFAULT NULL COMMENT 'Identifier of the sent inline message',
  `method` char(255) DEFAULT NULL COMMENT 'Request method',
  `created_at` timestamp NULL DEFAULT NULL COMMENT 'Entry date creation',

  PRIMARY KEY (`id`)
) ENGINE=InnoDB DEFAULT CHARSET=utf8mb4 COLLATE=utf8mb4_unicode_520_ci;<|MERGE_RESOLUTION|>--- conflicted
+++ resolved
@@ -85,12 +85,8 @@
   `forward_from` bigint NULL DEFAULT NULL COMMENT 'Unique user identifier, sender of the original message',
   `forward_from_chat` bigint NULL DEFAULT NULL COMMENT 'Unique chat identifier, chat the original message belongs to',
   `forward_from_message_id` bigint NULL DEFAULT NULL COMMENT 'Unique chat identifier of the original message in the channel',
-<<<<<<< HEAD
-  `forward_signature` TEXT COMMENT 'For messages forwarded from channels, signature of the post author if present',
-=======
   `forward_signature` TEXT NULL DEFAULT NULL COMMENT 'For messages forwarded from channels, signature of the post author if present',
   `forward_sender_name` TEXT NULL DEFAULT NULL COMMENT 'Sender''s name for messages forwarded from users who disallow adding a link to their account in forwarded messages',
->>>>>>> 488f68d7
   `forward_date` timestamp NULL DEFAULT NULL COMMENT 'date the original message was sent in timestamp format',
   `reply_to_chat` bigint NULL DEFAULT NULL COMMENT 'Unique chat identifier',
   `reply_to_message` bigint UNSIGNED DEFAULT NULL COMMENT 'Message that this message is reply to',
@@ -113,11 +109,8 @@
   `contact` TEXT COMMENT 'Contact object. Message is a shared contact, information about the contact',
   `location` TEXT COMMENT 'Location object. Message is a shared location, information about the location',
   `venue` TEXT COMMENT 'Venue object. Message is a Venue, information about the Venue',
-<<<<<<< HEAD
-=======
   `poll` TEXT COMMENT 'Poll object. Message is a native poll, information about the poll',
   `caption` TEXT COMMENT  'For message with caption, the actual UTF-8 text of the caption',
->>>>>>> 488f68d7
   `new_chat_members` TEXT COMMENT 'List of unique user identifiers, new member(s) were added to the group, information about them (one of these members may be the bot itself)',
   `left_chat_member` bigint NULL DEFAULT NULL COMMENT 'Unique user identifier, a member was removed from the group, information about them (this member may be the bot itself)',
   `new_chat_title` CHAR(255) DEFAULT NULL COMMENT 'A chat title was changed to this value',
@@ -222,6 +215,16 @@
   FOREIGN KEY (`user_id`) REFERENCES `user` (`id`)
 ) ENGINE=InnoDB DEFAULT CHARSET=utf8mb4 COLLATE=utf8mb4_unicode_520_ci;
 
+CREATE TABLE IF NOT EXISTS `poll` (
+  `id` bigint UNSIGNED COMMENT 'Unique poll identifier',
+  `question` char(255) NOT NULL COMMENT 'Poll question',
+  `options` text NOT NULL COMMENT 'List of poll options',
+  `is_closed` tinyint(1) DEFAULT 0 COMMENT 'True, if the poll is closed',
+  `created_at` timestamp NULL DEFAULT NULL COMMENT 'Entry date creation',
+
+  PRIMARY KEY (`id`)
+) ENGINE=InnoDB DEFAULT CHARSET=utf8mb4 COLLATE=utf8mb4_unicode_520_ci;
+
 CREATE TABLE IF NOT EXISTS `telegram_update` (
   `id` bigint UNSIGNED COMMENT 'Update''s unique identifier',
   `chat_id` bigint NULL DEFAULT NULL COMMENT 'Unique chat identifier',
@@ -234,6 +237,7 @@
   `callback_query_id` bigint UNSIGNED DEFAULT NULL COMMENT 'New incoming callback query',
   `shipping_query_id` bigint UNSIGNED DEFAULT NULL COMMENT 'New incoming shipping query. Only for invoices with flexible price',
   `pre_checkout_query_id` bigint UNSIGNED DEFAULT NULL COMMENT 'New incoming pre-checkout query. Contains full information about checkout',
+  `poll_id` bigint UNSIGNED DEFAULT NULL COMMENT 'New poll state. Bots receive only updates about polls, which are sent or stopped by the bot',
 
   PRIMARY KEY (`id`),
   KEY `message_id` (`chat_id`, `message_id`),
@@ -245,6 +249,7 @@
   KEY `callback_query_id` (`callback_query_id`),
   KEY `shipping_query_id` (`shipping_query_id`),
   KEY `pre_checkout_query_id` (`pre_checkout_query_id`),
+  KEY `poll_id` (`poll_id`),
 
   FOREIGN KEY (`chat_id`, `message_id`) REFERENCES `message` (`chat_id`, `id`),
   FOREIGN KEY (`edited_message_id`) REFERENCES `edited_message` (`id`),
@@ -254,7 +259,8 @@
   FOREIGN KEY (`chosen_inline_result_id`) REFERENCES `chosen_inline_result` (`id`),
   FOREIGN KEY (`callback_query_id`) REFERENCES `callback_query` (`id`),
   FOREIGN KEY (`shipping_query_id`) REFERENCES `shipping_query` (`id`),
-  FOREIGN KEY (`pre_checkout_query_id`) REFERENCES `pre_checkout_query` (`id`)
+  FOREIGN KEY (`pre_checkout_query_id`) REFERENCES `pre_checkout_query` (`id`),
+  FOREIGN KEY (`poll_id`) REFERENCES `poll` (`id`)
 ) ENGINE=InnoDB DEFAULT CHARSET=utf8mb4 COLLATE=utf8mb4_unicode_520_ci;
 
 CREATE TABLE IF NOT EXISTS `conversation` (
