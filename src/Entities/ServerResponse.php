--- conflicted
+++ resolved
@@ -32,49 +32,6 @@
      */
     public function __construct(array $data, $bot_name)
     {
-<<<<<<< HEAD
-        if (isset($data['ok'], $data['result'])) {
-            if (is_array($data['result'])) {
-                if ($data['ok'] && !$this->isAssoc($data['result']) && !isset($data['result'][0]['user'])) {
-                    //Get Update
-                    foreach ($data['result'] as $update) {
-                        $this->result[] = new Update($update, $bot_name);
-                    }
-                } elseif ($data['ok'] && !$this->isAssoc($data['result']) && isset($data['result'][0]['user'])) {
-                    //Response from getChatAdministrators
-                    $this->result = [];
-                    foreach ($data['result'] as $user) {
-                        $this->result[] = new ChatMember($user);
-                    }
-                } elseif ($data['ok'] && $this->isAssoc($data['result'])) {
-                    if (isset($data['result']['total_count'])) {
-                        //Response from getUserProfilePhotos
-                        $this->result = new UserProfilePhotos($data['result']);
-                    } elseif (isset($data['result']['file_id'])) {
-                        //Response from getFile
-                        $this->result = new File($data['result']);
-                    } elseif (isset($data['result']['title'])) {
-                        //Response from getChat
-                        $this->result = new Chat($data['result']);
-                    } elseif (isset($data['result']['username'])) {
-                        //Response from getMe
-                        $this->result = new User($data['result']);
-                    } elseif (isset($data['result']['user'])) {
-                        //Response from getChatMember
-                        $this->result = new ChatMember($data['result']);
-                    } elseif (isset($data['result']['has_custom_certificate'])) {
-                        //Response from getWebhookInfo
-                        $this->result = new WebhookInfo($data['result']);
-                    } else {
-                        //Response from sendMessage
-                        $this->result = new Message($data['result'], $bot_name);
-                    }
-                }
-
-                $this->ok          = $data['ok'];
-                $this->error_code  = null;
-                $this->description = null;
-=======
         // Make sure we don't double-save the raw_data
         unset($data['raw_data']);
         $data['raw_data'] = $data;
@@ -85,7 +42,6 @@
         if ($is_ok && is_array($result)) {
             if ($this->isAssoc($result)) {
                 $data['result'] = $this->createResultObject($result, $bot_name);
->>>>>>> b1a89598
             } else {
                 $data['result'] = $this->createResultObjects($result, $bot_name);
             }
@@ -145,8 +101,8 @@
         $result_object_types = [
             'total_count' => 'UserProfilePhotos', //Response from getUserProfilePhotos
             'file_id'     => 'File',              //Response from getFile
+            'title'       => 'Chat',              //Response from getChat
             'username'    => 'User',              //Response from getMe
-            'id'          => 'Chat',              //Response from getChat
             'user'        => 'ChatMember',        //Response from getChatMember
             'url'         => 'WebhookInfo',       //Response from getWebhookInfo
         ];
