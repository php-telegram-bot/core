<?php

/**
 * This file is part of the TelegramBot package.
 *
 * (c) Avtandil Kikabidze aka LONGMAN <akalongman@gmail.com>
 *
 * For the full copyright and license information, please view the LICENSE
 * file that was distributed with this source code.
 */

namespace Longman\TelegramBot\Entities;

use Longman\TelegramBot\Exception\TelegramException;

/**
 * Class KeyboardButton
 *
 * This object represents one button of the reply keyboard. For simple text buttons String can be used instead of this object to specify text of the button. Optional fields request_contact, request_location, and request_poll are mutually exclusive.
 *
 * @link https://core.telegram.org/bots/api#keyboardbutton
 *
<<<<<<< HEAD
 * @method string                 getText()            Text of the button. If none of the optional fields are used, it will be sent to the bot as a message when the button is pressed
 * @method bool                   getRequestContact()  Optional. If True, the user's phone number will be sent as a contact when the button is pressed. Available in private chats only
 * @method bool                   getRequestLocation() Optional. If True, the user's current location will be sent when the button is pressed. Available in private chats only
 * @method KeyboardButtonPollType getRequestPoll() Optional. If specified, the user will be asked to create a poll and send it to the bot when the button is pressed. Available in private chats only
=======
 * @property bool $request_contact
 * @property bool $request_location
 *
 * @method string getText()            Text of the button. If none of the optional fields are used, it will be sent to the bot as a message when the button is pressed
 * @method bool   getRequestContact()  Optional. If True, the user's phone number will be sent as a contact when the button is pressed. Available in private chats only
 * @method bool   getRequestLocation() Optional. If True, the user's current location will be sent when the button is pressed. Available in private chats only
>>>>>>> 229d8846
 *
 * @method $this setText(string $text)                                Text of the button. If none of the optional fields are used, it will be sent to the bot as a message when the button is pressed
 * @method $this setRequestContact(bool $request_contact)             Optional. If True, the user's phone number will be sent as a contact when the button is pressed. Available in private chats only
 * @method $this setRequestLocation(bool $request_location)           Optional. If True, the user's current location will be sent when the button is pressed. Available in private chats only
 * @method $this setRequestPoll(KeyboardButtonPollType $request_poll) Optional. If specified, the user will be asked to create a poll and send it to the bot when the button is pressed. Available in private chats only
 */
class KeyboardButton extends Entity
{
    /**
     * {@inheritdoc}
     */
    public function __construct($data)
    {
        if (is_string($data)) {
            $data = ['text' => $data];
        }
        parent::__construct($data);
    }

    /**
     * Check if the passed data array could be a KeyboardButton.
     *
     * @param array $data
     *
     * @return bool
     */
    public static function couldBe($data)
    {
        return is_array($data) && array_key_exists('text', $data);
    }

    /**
     * {@inheritdoc}
     */
    protected function validate()
    {
        if ($this->getProperty('text', '') === '') {
            throw new TelegramException('You must add some text to the button!');
        }

        // Make sure only 1 of the optional request fields is set.
        $field_count = array_filter([
            $this->getRequestContact(),
            $this->getRequestLocation(),
            $this->getRequestPoll(),
        ]);
        if (count($field_count) > 1) {
            throw new TelegramException('You must use only one of these fields: request_contact, request_location, request_poll!');
        }
    }

    /**
     * {@inheritdoc}
     */
    public function __call($method, $args)
    {
        // Only 1 of these can be set, so clear the others when setting a new one.
        if (in_array($method, ['setRequestContact', 'setRequestLocation', 'setRequestPoll'], true)) {
            unset($this->request_contact, $this->request_location, $this->request_poll);
        }

        return parent::__call($method, $args);
    }
}<|MERGE_RESOLUTION|>--- conflicted
+++ resolved
@@ -20,19 +20,14 @@
  *
  * @link https://core.telegram.org/bots/api#keyboardbutton
  *
-<<<<<<< HEAD
+ * @property bool                   $request_contact
+ * @property bool                   $request_location
+ * @property KeyboardButtonPollType $request_poll
+ *
  * @method string                 getText()            Text of the button. If none of the optional fields are used, it will be sent to the bot as a message when the button is pressed
  * @method bool                   getRequestContact()  Optional. If True, the user's phone number will be sent as a contact when the button is pressed. Available in private chats only
  * @method bool                   getRequestLocation() Optional. If True, the user's current location will be sent when the button is pressed. Available in private chats only
  * @method KeyboardButtonPollType getRequestPoll() Optional. If specified, the user will be asked to create a poll and send it to the bot when the button is pressed. Available in private chats only
-=======
- * @property bool $request_contact
- * @property bool $request_location
- *
- * @method string getText()            Text of the button. If none of the optional fields are used, it will be sent to the bot as a message when the button is pressed
- * @method bool   getRequestContact()  Optional. If True, the user's phone number will be sent as a contact when the button is pressed. Available in private chats only
- * @method bool   getRequestLocation() Optional. If True, the user's current location will be sent when the button is pressed. Available in private chats only
->>>>>>> 229d8846
  *
  * @method $this setText(string $text)                                Text of the button. If none of the optional fields are used, it will be sent to the bot as a message when the button is pressed
  * @method $this setRequestContact(bool $request_contact)             Optional. If True, the user's phone number will be sent as a contact when the button is pressed. Available in private chats only
