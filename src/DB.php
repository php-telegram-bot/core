<?php
/**
 * This file is part of the TelegramBot package.
 *
 * (c) Avtandil Kikabidze aka LONGMAN <akalongman@gmail.com>
 *
 * For the full copyright and license information, please view the LICENSE
 * file that was distributed with this source code.
 * Written by Marco Boretto <marco.bore@gmail.com>
 */

namespace Longman\TelegramBot;

use Exception;
use Longman\TelegramBot\Entities\CallbackQuery;
use Longman\TelegramBot\Entities\Chat;
use Longman\TelegramBot\Entities\ChosenInlineResult;
use Longman\TelegramBot\Entities\InlineQuery;
use Longman\TelegramBot\Entities\Message;
use Longman\TelegramBot\Entities\Payments\PreCheckoutQuery;
use Longman\TelegramBot\Entities\Payments\ShippingQuery;
use Longman\TelegramBot\Entities\ReplyToMessage;
use Longman\TelegramBot\Entities\Update;
use Longman\TelegramBot\Entities\User;
use Longman\TelegramBot\Exception\TelegramException;
use PDO;
use PDOException;

class DB
{
    /**
     * MySQL credentials
     *
     * @var array
     */
    static protected $mysql_credentials = [];

    /**
     * PDO object
     *
     * @var PDO
     */
    static protected $pdo;

    /**
     * Table prefix
     *
     * @var string
     */
    static protected $table_prefix;

    /**
     * Telegram class object
     *
     * @var Telegram
     */
    static protected $telegram;

    /**
     * Initialize
     *
     * @param array    $credentials  Database connection details
     * @param Telegram $telegram     Telegram object to connect with this object
     * @param string   $table_prefix Table prefix
     * @param string   $encoding     Database character encoding
     *
     * @return PDO PDO database object
     * @throws TelegramException
     */
    public static function initialize(
        array $credentials,
        Telegram $telegram,
        $table_prefix = null,
        $encoding = 'utf8mb4'
    ) {
        if (empty($credentials)) {
            throw new TelegramException('MySQL credentials not provided!');
        }

        $dsn = 'mysql:host=' . $credentials['host'] . ';dbname=' . $credentials['database'];
        if (!empty($credentials['port'])) {
            $dsn .= ';port=' . $credentials['port'];
        }

        $options = [PDO::MYSQL_ATTR_INIT_COMMAND => 'SET NAMES ' . $encoding];
        try {
            $pdo = new PDO($dsn, $credentials['user'], $credentials['password'], $options);
            $pdo->setAttribute(PDO::ATTR_ERRMODE, PDO::ERRMODE_WARNING);
        } catch (PDOException $e) {
            throw new TelegramException($e->getMessage());
        }

        self::$pdo               = $pdo;
        self::$telegram          = $telegram;
        self::$mysql_credentials = $credentials;
        self::$table_prefix      = $table_prefix;

        self::defineTables();

        return self::$pdo;
    }

    /**
     * External Initialize
     *
     * Let you use the class with an external already existing Pdo Mysql connection.
     *
     * @param PDO      $external_pdo_connection PDO database object
     * @param Telegram $telegram                Telegram object to connect with this object
     * @param string   $table_prefix            Table prefix
     *
     * @return PDO PDO database object
     * @throws TelegramException
     */
    public static function externalInitialize(
        $external_pdo_connection,
        Telegram $telegram,
        $table_prefix = null
    ) {
        if ($external_pdo_connection === null) {
            throw new TelegramException('MySQL external connection not provided!');
        }

        self::$pdo               = $external_pdo_connection;
        self::$telegram          = $telegram;
        self::$mysql_credentials = [];
        self::$table_prefix      = $table_prefix;

        self::defineTables();

        return self::$pdo;
    }

    /**
     * Define all the tables with the proper prefix
     */
    protected static function defineTables()
    {
        $tables = [
            'callback_query',
            'chat',
            'chosen_inline_result',
            'edited_message',
            'inline_query',
            'message',
            'pre_checkout_query',
            'request_limiter',
            'shipping_query',
            'telegram_update',
            'user',
            'user_chat',
        ];
        foreach ($tables as $table) {
            $table_name = 'TB_' . strtoupper($table);
            if (!defined($table_name)) {
                define($table_name, self::$table_prefix . $table);
            }
        }
    }

    /**
     * Check if database connection has been created
     *
     * @return bool
     */
    public static function isDbConnected()
    {
        return self::$pdo !== null;
    }

    /**
     * Get the PDO object of the connected database
     *
     * @return PDO
     */
    public static function getPdo()
    {
        return self::$pdo;
    }

    /**
     * Fetch update(s) from DB
     *
     * @param int    $limit Limit the number of updates to fetch
     * @param string $id    Check for unique update id
     *
     * @return array|bool Fetched data or false if not connected
     * @throws TelegramException
     */
    public static function selectTelegramUpdate($limit = null, $id = null)
    {
        if (!self::isDbConnected()) {
            return false;
        }

        try {
            $sql = '
                SELECT `id`
                FROM `' . TB_TELEGRAM_UPDATE . '`
            ';

            if ($id !== null) {
                $sql .= ' WHERE `id` = :id';
            } else {
                $sql .= ' ORDER BY `id` DESC';
            }

            if ($limit !== null) {
                $sql .= ' LIMIT :limit';
            }

            $sth = self::$pdo->prepare($sql);

            if ($limit !== null) {
                $sth->bindValue(':limit', $limit, PDO::PARAM_INT);
            }
            if ($id !== null) {
                $sth->bindValue(':id', $id);
            }

            $sth->execute();

            return $sth->fetchAll(PDO::FETCH_ASSOC);
        } catch (PDOException $e) {
            throw new TelegramException($e->getMessage());
        }
    }

    /**
     * Fetch message(s) from DB
     *
     * @param int $limit Limit the number of messages to fetch
     *
     * @return array|bool Fetched data or false if not connected
     * @throws TelegramException
     */
    public static function selectMessages($limit = null)
    {
        if (!self::isDbConnected()) {
            return false;
        }

        try {
            $sql = '
                SELECT *
                FROM `' . TB_MESSAGE . '`
                ORDER BY `id` DESC
            ';

            if ($limit !== null) {
                $sql .= ' LIMIT :limit';
            }

            $sth = self::$pdo->prepare($sql);

            if ($limit !== null) {
                $sth->bindValue(':limit', $limit, PDO::PARAM_INT);
            }

            $sth->execute();

            return $sth->fetchAll(PDO::FETCH_ASSOC);
        } catch (PDOException $e) {
            throw new TelegramException($e->getMessage());
        }
    }

    /**
     * Convert from unix timestamp to timestamp
     *
     * @param int $time Unix timestamp (if empty, current timestamp is used)
     *
     * @return string
     */
    protected static function getTimestamp($time = null)
    {
        return date('Y-m-d H:i:s', $time ?: time());
    }

    /**
     * Convert array of Entity items to a JSON array
     *
     * @todo Find a better way, as json_* functions are very heavy
     *
     * @param array|null $entities
     * @param mixed      $default
     *
     * @return mixed
     */
    public static function entitiesArrayToJson($entities, $default = null)
    {
        if (!is_array($entities)) {
            return $default;
        }

        // Convert each Entity item into an object based on its JSON reflection
        $json_entities = array_map(function ($entity) {
            return json_decode($entity, true);
        }, $entities);

        return json_encode($json_entities);
    }

    /**
     * Insert entry to telegram_update table
     *
     * @param string      $update_id
     * @param string|null $chat_id
     * @param string|null $message_id
     * @param string|null $edited_message_id
     * @param string|null $channel_post_id
     * @param string|null $edited_channel_post_id
     * @param string|null $inline_query_id
     * @param string|null $chosen_inline_result_id
     * @param string|null $callback_query_id
     * @param string|null $shipping_query_id
     * @param string|null $pre_checkout_query_id
     *
     * @return bool If the insert was successful
     * @throws TelegramException
     */
    protected static function insertTelegramUpdate(
        $update_id,
        $chat_id = null,
        $message_id = null,
        $edited_message_id = null,
        $channel_post_id = null,
        $edited_channel_post_id = null,
        $inline_query_id = null,
        $chosen_inline_result_id = null,
        $callback_query_id = null,
        $shipping_query_id = null,
        $pre_checkout_query_id = null
    ) {
        if ($message_id === null && $edited_message_id === null && $channel_post_id === null && $edited_channel_post_id === null && $inline_query_id === null && $chosen_inline_result_id === null && $callback_query_id === null && $shipping_query_id === null && $pre_checkout_query_id === null) {
            throw new TelegramException('message_id, edited_message_id, channel_post_id, edited_channel_post_id, inline_query_id, chosen_inline_result_id, callback_query_id, shipping_query_id, pre_checkout_query_id are all null');
        }

        if (!self::isDbConnected()) {
            return false;
        }

        try {
            $sth = self::$pdo->prepare('
                INSERT IGNORE INTO `' . TB_TELEGRAM_UPDATE . '`
                (`id`, `chat_id`, `message_id`, `edited_message_id`, `channel_post_id`, `edited_channel_post_id`, `inline_query_id`, `chosen_inline_result_id`, `callback_query_id`, `shipping_query_id`, `pre_checkout_query_id`)
                VALUES
                (:id, :chat_id, :message_id, :edited_message_id, :channel_post_id, :edited_channel_post_id, :inline_query_id, :chosen_inline_result_id, :callback_query_id, :shipping_query_id, :pre_checkout_query_id)
            ');

            $sth->bindValue(':id', $update_id);
            $sth->bindValue(':chat_id', $chat_id);
            $sth->bindValue(':message_id', $message_id);
            $sth->bindValue(':edited_message_id', $edited_message_id);
            $sth->bindValue(':channel_post_id', $channel_post_id);
            $sth->bindValue(':edited_channel_post_id', $edited_channel_post_id);
            $sth->bindValue(':inline_query_id', $inline_query_id);
            $sth->bindValue(':chosen_inline_result_id', $chosen_inline_result_id);
            $sth->bindValue(':callback_query_id', $callback_query_id);
            $sth->bindValue(':shipping_query_id', $shipping_query_id);
            $sth->bindValue(':pre_checkout_query_id', $pre_checkout_query_id);

            return $sth->execute();
        } catch (PDOException $e) {
            throw new TelegramException($e->getMessage());
        }
    }

    /**
     * Insert users and save their connection to chats
     *
     * @param User   $user
     * @param string $date
     * @param Chat   $chat
     *
     * @return bool If the insert was successful
     * @throws TelegramException
     */
    public static function insertUser(User $user, $date = null, Chat $chat = null)
    {
        if (!self::isDbConnected()) {
            return false;
        }

        try {
            $sth = self::$pdo->prepare('
                INSERT INTO `' . TB_USER . '`
                (`id`, `is_bot`, `username`, `first_name`, `last_name`, `language_code`, `created_at`, `updated_at`)
                VALUES
                (:id, :is_bot, :username, :first_name, :last_name, :language_code, :created_at, :updated_at)
                ON DUPLICATE KEY UPDATE
                    `is_bot`         = VALUES(`is_bot`),
                    `username`       = VALUES(`username`),
                    `first_name`     = VALUES(`first_name`),
                    `last_name`      = VALUES(`last_name`),
                    `language_code`  = VALUES(`language_code`),
                    `updated_at`     = VALUES(`updated_at`)
            ');

            $sth->bindValue(':id', $user->getId());
            $sth->bindValue(':is_bot', $user->getIsBot(), PDO::PARAM_INT);
            $sth->bindValue(':username', $user->getUsername());
            $sth->bindValue(':first_name', $user->getFirstName());
            $sth->bindValue(':last_name', $user->getLastName());
            $sth->bindValue(':language_code', $user->getLanguageCode());
            $date = $date ?: self::getTimestamp();
            $sth->bindValue(':created_at', $date);
            $sth->bindValue(':updated_at', $date);

            $status = $sth->execute();
        } catch (PDOException $e) {
            throw new TelegramException($e->getMessage());
        }

        // Also insert the relationship to the chat into the user_chat table
        if ($chat instanceof Chat) {
            try {
                $sth = self::$pdo->prepare('
                    INSERT IGNORE INTO `' . TB_USER_CHAT . '`
                    (`user_id`, `chat_id`)
                    VALUES
                    (:user_id, :chat_id)
                ');

                $sth->bindValue(':user_id', $user->getId());
                $sth->bindValue(':chat_id', $chat->getId());

                $status = $sth->execute();
            } catch (PDOException $e) {
                throw new TelegramException($e->getMessage());
            }
        }

        return $status;
    }

    /**
     * Insert chat
     *
     * @param Chat   $chat
     * @param string $date
     * @param string $migrate_to_chat_id
     *
     * @return bool If the insert was successful
     * @throws TelegramException
     */
    public static function insertChat(Chat $chat, $date = null, $migrate_to_chat_id = null)
    {
        if (!self::isDbConnected()) {
            return false;
        }

        try {
            $sth = self::$pdo->prepare('
                INSERT IGNORE INTO `' . TB_CHAT . '`
                (`id`, `type`, `title`, `username`, `first_name`, `last_name`, `all_members_are_administrators`, `created_at` ,`updated_at`, `old_id`)
                VALUES
                (:id, :type, :title, :username, :first_name, :last_name, :all_members_are_administrators, :created_at, :updated_at, :old_id)
                ON DUPLICATE KEY UPDATE
                    `type`                           = VALUES(`type`),
                    `title`                          = VALUES(`title`),
                    `username`                       = VALUES(`username`),
                    `first_name`                     = VALUES(`first_name`),
                    `last_name`                      = VALUES(`last_name`),
                    `all_members_are_administrators` = VALUES(`all_members_are_administrators`),
                    `updated_at`                     = VALUES(`updated_at`)
            ');

            $chat_id   = $chat->getId();
            $chat_type = $chat->getType();

            if ($migrate_to_chat_id !== null) {
                $chat_type = 'supergroup';

                $sth->bindValue(':id', $migrate_to_chat_id);
                $sth->bindValue(':old_id', $chat_id);
            } else {
                $sth->bindValue(':id', $chat_id);
                $sth->bindValue(':old_id', $migrate_to_chat_id);
            }

            $sth->bindValue(':type', $chat_type);
            $sth->bindValue(':title', $chat->getTitle());
            $sth->bindValue(':username', $chat->getUsername());
            $sth->bindValue(':first_name', $chat->getFirstName());
            $sth->bindValue(':last_name', $chat->getLastName());
            $sth->bindValue(':all_members_are_administrators', $chat->getAllMembersAreAdministrators(), PDO::PARAM_INT);
            $date = $date ?: self::getTimestamp();
            $sth->bindValue(':created_at', $date);
            $sth->bindValue(':updated_at', $date);

            return $sth->execute();
        } catch (PDOException $e) {
            throw new TelegramException($e->getMessage());
        }
    }

    /**
     * Insert request into database
     *
     * @todo self::$pdo->lastInsertId() - unsafe usage if expected previous insert fails?
     *
     * @param Update $update
     *
     * @return bool
     * @throws TelegramException
     */
    public static function insertRequest(Update $update)
    {
        if (!self::isDbConnected()) {
            return false;
        }

        $chat_id                 = null;
        $message_id              = null;
        $edited_message_id       = null;
        $channel_post_id         = null;
        $edited_channel_post_id  = null;
        $inline_query_id         = null;
        $chosen_inline_result_id = null;
        $callback_query_id       = null;
        $shipping_query_id       = null;
        $pre_checkout_query_id   = null;

        if (($message = $update->getMessage()) && self::insertMessageRequest($message)) {
            $chat_id    = $message->getChat()->getId();
            $message_id = $message->getMessageId();
        } elseif (($edited_message = $update->getEditedMessage()) && self::insertEditedMessageRequest($edited_message)) {
            $chat_id           = $edited_message->getChat()->getId();
            $edited_message_id = self::$pdo->lastInsertId();
        } elseif (($channel_post = $update->getChannelPost()) && self::insertMessageRequest($channel_post)) {
            $chat_id         = $channel_post->getChat()->getId();
            $channel_post_id = $channel_post->getMessageId();
        } elseif (($edited_channel_post = $update->getEditedChannelPost()) && self::insertEditedMessageRequest($edited_channel_post)) {
            $chat_id                = $edited_channel_post->getChat()->getId();
            $edited_channel_post_id = self::$pdo->lastInsertId();
        } elseif (($inline_query = $update->getInlineQuery()) && self::insertInlineQueryRequest($inline_query)) {
            $inline_query_id = $inline_query->getId();
        } elseif (($chosen_inline_result = $update->getChosenInlineResult()) && self::insertChosenInlineResultRequest($chosen_inline_result)) {
            $chosen_inline_result_id = self::$pdo->lastInsertId();
        } elseif (($callback_query = $update->getCallbackQuery()) && self::insertCallbackQueryRequest($callback_query)) {
            $callback_query_id = $callback_query->getId();
        } elseif (($shipping_query = $update->getShippingQuery()) && self::insertShippingQueryRequest($shipping_query)) {
            $shipping_query_id = $shipping_query->getId();
        } elseif (($pre_checkout_query = $update->getPreCheckoutQuery()) && self::insertPreCheckoutQueryRequest($pre_checkout_query)) {
            $pre_checkout_query_id = $pre_checkout_query->getId();
        } else {
            return false;
        }

        return self::insertTelegramUpdate(
            $update->getUpdateId(),
            $chat_id,
            $message_id,
            $edited_message_id,
            $channel_post_id,
            $edited_channel_post_id,
            $inline_query_id,
            $chosen_inline_result_id,
            $callback_query_id,
            $shipping_query_id,
            $pre_checkout_query_id
        );
    }

    /**
     * Insert inline query request into database
     *
     * @param InlineQuery $inline_query
     *
     * @return bool If the insert was successful
     * @throws TelegramException
     */
    public static function insertInlineQueryRequest(InlineQuery $inline_query)
    {
        if (!self::isDbConnected()) {
            return false;
        }

        try {
            $sth = self::$pdo->prepare('
                INSERT IGNORE INTO `' . TB_INLINE_QUERY . '`
                (`id`, `user_id`, `location`, `query`, `offset`, `created_at`)
                VALUES
                (:id, :user_id, :location, :query, :offset, :created_at)
            ');

            $date    = self::getTimestamp();
            $user_id = null;

            $user = $inline_query->getFrom();
            if ($user instanceof User) {
                $user_id = $user->getId();
                self::insertUser($user, $date);
            }

            $sth->bindValue(':id', $inline_query->getId());
            $sth->bindValue(':user_id', $user_id);
            $sth->bindValue(':location', $inline_query->getLocation());
            $sth->bindValue(':query', $inline_query->getQuery());
            $sth->bindValue(':offset', $inline_query->getOffset());
            $sth->bindValue(':created_at', $date);

            return $sth->execute();
        } catch (PDOException $e) {
            throw new TelegramException($e->getMessage());
        }
    }

    /**
     * Insert chosen inline result request into database
     *
     * @param ChosenInlineResult $chosen_inline_result
     *
     * @return bool If the insert was successful
     * @throws TelegramException
     */
    public static function insertChosenInlineResultRequest(ChosenInlineResult $chosen_inline_result)
    {
        if (!self::isDbConnected()) {
            return false;
        }

        try {
            $sth = self::$pdo->prepare('
                INSERT INTO `' . TB_CHOSEN_INLINE_RESULT . '`
                (`result_id`, `user_id`, `location`, `inline_message_id`, `query`, `created_at`)
                VALUES
                (:result_id, :user_id, :location, :inline_message_id, :query, :created_at)
            ');

            $date    = self::getTimestamp();
            $user_id = null;

            $user = $chosen_inline_result->getFrom();
            if ($user instanceof User) {
                $user_id = $user->getId();
                self::insertUser($user, $date);
            }

            $sth->bindValue(':result_id', $chosen_inline_result->getResultId());
            $sth->bindValue(':user_id', $user_id);
            $sth->bindValue(':location', $chosen_inline_result->getLocation());
            $sth->bindValue(':inline_message_id', $chosen_inline_result->getInlineMessageId());
            $sth->bindValue(':query', $chosen_inline_result->getQuery());
            $sth->bindValue(':created_at', $date);

            return $sth->execute();
        } catch (PDOException $e) {
            throw new TelegramException($e->getMessage());
        }
    }

    /**
     * Insert callback query request into database
     *
     * @param CallbackQuery $callback_query
     *
     * @return bool If the insert was successful
     * @throws TelegramException
     */
    public static function insertCallbackQueryRequest(CallbackQuery $callback_query)
    {
        if (!self::isDbConnected()) {
            return false;
        }

        try {
            $sth = self::$pdo->prepare('
                INSERT IGNORE INTO `' . TB_CALLBACK_QUERY . '`
                (`id`, `user_id`, `chat_id`, `message_id`, `inline_message_id`, `chat_instance`, `data`, `game_short_name`, `created_at`)
                VALUES
                (:id, :user_id, :chat_id, :message_id, :inline_message_id, :chat_instance, :data, :game_short_name, :created_at)
            ');

            $date    = self::getTimestamp();
            $user_id = null;

            $user = $callback_query->getFrom();
            if ($user instanceof User) {
                $user_id = $user->getId();
                self::insertUser($user, $date);
            }

            $message    = $callback_query->getMessage();
            $chat_id    = null;
            $message_id = null;
            if ($message instanceof Message) {
                $chat_id    = $message->getChat()->getId();
                $message_id = $message->getMessageId();

                $is_message = self::$pdo->query('
                    SELECT *
                    FROM `' . TB_MESSAGE . '`
                    WHERE `id` = ' . $message_id . '
                      AND `chat_id` = ' . $chat_id . '
                    LIMIT 1
                ')->rowCount();

                if ($is_message) {
                    self::insertEditedMessageRequest($message);
                } else {
                    self::insertMessageRequest($message);
                }
            }

            $sth->bindValue(':id', $callback_query->getId());
            $sth->bindValue(':user_id', $user_id);
            $sth->bindValue(':chat_id', $chat_id);
            $sth->bindValue(':message_id', $message_id);
            $sth->bindValue(':inline_message_id', $callback_query->getInlineMessageId());
            $sth->bindValue(':chat_instance', $callback_query->getChatInstance());
            $sth->bindValue(':data', $callback_query->getData());
            $sth->bindValue(':game_short_name', $callback_query->getGameShortName());
            $sth->bindValue(':created_at', $date);

            return $sth->execute();
        } catch (PDOException $e) {
            throw new TelegramException($e->getMessage());
        }
    }

    /**
     * Insert shipping query request into database
     *
     * @param ShippingQuery $shipping_query
     *
     * @return bool If the insert was successful
     * @throws TelegramException
     */
    public static function insertShippingQueryRequest(ShippingQuery $shipping_query)
    {
        if (!self::isDbConnected()) {
            return false;
        }

        try {
            $sth = self::$pdo->prepare('
                INSERT IGNORE INTO `' . TB_SHIPPING_QUERY . '`
                (`id`, `user_id`, `chat_id`, `invoice_payload`, `shipping_address`, `created_at`)
                VALUES
                (:id, :user_id, :chat_id, :invoice_payload, :shipping_address, :created_at)
            ');

            $date    = self::getTimestamp();
            $user_id = null;

            $user = $shipping_query->getFrom();
            if ($user instanceof User) {
                $user_id = $user->getId();
                self::insertUser($user, $date);
            }

            $sth->bindValue(':id', $shipping_query->getId());
            $sth->bindValue(':user_id', $user_id);
            $sth->bindValue(':invoice_payload', $shipping_query->getInvoicePayload());
            $sth->bindValue(':shipping_address', $shipping_query->getShippingAddress());
            $sth->bindValue(':created_at', $date);

            return $sth->execute();
        } catch (PDOException $e) {
            throw new TelegramException($e->getMessage());
        }
    }

    /**
     * Insert pre checkout query request into database
     *
     * @param PreCheckoutQuery $pre_checkout_query
     *
     * @return bool If the insert was successful
     * @throws TelegramException
     */
    public static function insertPreCheckoutQueryRequest(PreCheckoutQuery $pre_checkout_query)
    {
        if (!self::isDbConnected()) {
            return false;
        }

        try {
            $sth = self::$pdo->prepare('
                INSERT IGNORE INTO `' . TB_PRE_CHECKOUT_QUERY . '`
                (`id`, `user_id`, `currency`, `total_amount`, `invoice_payload`, `shipping_option_id`, `order_info`, `created_at`)
                VALUES
                (:id, :user_id, :currency, :total_amount, :invoice_payload, :shipping_option_id, :order_info, :created_at)
            ');

            $date    = self::getTimestamp();
            $user_id = null;

            $user = $pre_checkout_query->getFrom();
            if ($user instanceof User) {
                $user_id = $user->getId();
                self::insertUser($user, $date);
            }

            $sth->bindValue(':id', $pre_checkout_query->getId());
            $sth->bindValue(':user_id', $user_id);
            $sth->bindValue(':currency', $pre_checkout_query->getCurrency());
            $sth->bindValue(':total_amount', $pre_checkout_query->getTotalAmount());
            $sth->bindValue(':invoice_payload', $pre_checkout_query->getInvoicePayload());
            $sth->bindValue(':shipping_option_id', $pre_checkout_query->getShippingOptionId());
            $sth->bindValue(':order_info', $pre_checkout_query->getOrderInfo());
            $sth->bindValue(':created_at', $date);

            return $sth->execute();
        } catch (PDOException $e) {
            throw new TelegramException($e->getMessage());
        }
    }

    /**
     * Insert Message request in db
     *
     * @param Message $message
     *
     * @return bool If the insert was successful
     * @throws TelegramException
     */
    public static function insertMessageRequest(Message $message)
    {
        if (!self::isDbConnected()) {
            return false;
        }

        $date = self::getTimestamp($message->getDate());

        // Insert chat, update chat id in case it migrated
        $chat = $message->getChat();
        self::insertChat($chat, $date, $message->getMigrateToChatId());

        // Insert user and the relation with the chat
        $user = $message->getFrom();
        if ($user instanceof User) {
            self::insertUser($user, $date, $chat);
        }

        // Insert the forwarded message user in users table
        $forward_date = null;
        $forward_from = $message->getForwardFrom();
        if ($forward_from instanceof User) {
            self::insertUser($forward_from, $forward_date);
            $forward_from = $forward_from->getId();
            $forward_date = self::getTimestamp($message->getForwardDate());
        }
        $forward_from_chat = $message->getForwardFromChat();
        if ($forward_from_chat instanceof Chat) {
            self::insertChat($forward_from_chat, $forward_date);
            $forward_from_chat = $forward_from_chat->getId();
            $forward_date      = self::getTimestamp($message->getForwardDate());
        }

        // New and left chat member
        $new_chat_members_ids = null;
        $left_chat_member_id  = null;

        $new_chat_members = $message->getNewChatMembers();
        $left_chat_member = $message->getLeftChatMember();
        if (!empty($new_chat_members)) {
            foreach ($new_chat_members as $new_chat_member) {
                if ($new_chat_member instanceof User) {
                    // Insert the new chat user
                    self::insertUser($new_chat_member, $date, $chat);
                    $new_chat_members_ids[] = $new_chat_member->getId();
                }
            }
            $new_chat_members_ids = implode(',', $new_chat_members_ids);
        } elseif ($left_chat_member instanceof User) {
            // Insert the left chat user
            self::insertUser($left_chat_member, $date, $chat);
            $left_chat_member_id = $left_chat_member->getId();
        }

        try {
            $sth = self::$pdo->prepare('
                INSERT IGNORE INTO `' . TB_MESSAGE . '`
                (
                    `id`, `user_id`, `chat_id`, `date`, `forward_from`, `forward_from_chat`, `forward_from_message_id`,
                    `forward_signature`, `forward_date`, `reply_to_chat`, `reply_to_message`, `edit_date`, `media_group_id`, `author_signature`, `text`, `entities`, `caption_entities`, `audio`, `document`,
                    `animation`, `game`, `photo`, `sticker`, `video`, `voice`, `video_note`, `caption`, `contact`,
                    `location`, `venue`, `new_chat_members`, `left_chat_member`,
                    `new_chat_title`,`new_chat_photo`, `delete_chat_photo`, `group_chat_created`,
                    `supergroup_chat_created`, `channel_chat_created`,
<<<<<<< HEAD
                    `migrate_from_chat_id`, `migrate_to_chat_id`, `pinned_message`, `invoice`, `successful_payment`, `connected_website`
=======
                    `migrate_from_chat_id`, `migrate_to_chat_id`, `pinned_message`, `connected_website`, `passport_data`
>>>>>>> 5bec1827
                ) VALUES (
                    :message_id, :user_id, :chat_id, :date, :forward_from, :forward_from_chat, :forward_from_message_id,
                    :forward_signature, :forward_date, :reply_to_chat, :reply_to_message, :edit_date, :media_group_id, :author_signature, :text, :entities, :caption_entities, :audio, :document,
                    :animation, :game, :photo, :sticker, :video, :voice, :video_note, :caption, :contact,
                    :location, :venue, :new_chat_members, :left_chat_member,
                    :new_chat_title, :new_chat_photo, :delete_chat_photo, :group_chat_created,
                    :supergroup_chat_created, :channel_chat_created,
<<<<<<< HEAD
                    :migrate_from_chat_id, :migrate_to_chat_id, :pinned_message, :invoice, :successful_payment, :connected_website
=======
                    :migrate_from_chat_id, :migrate_to_chat_id, :pinned_message, :connected_website, :passport_data
>>>>>>> 5bec1827
                )
            ');

            $user_id = null;
            if ($user instanceof User) {
                $user_id = $user->getId();
            }
            $chat_id = $chat->getId();

            $reply_to_message    = $message->getReplyToMessage();
            $reply_to_message_id = null;
            if ($reply_to_message instanceof ReplyToMessage) {
                $reply_to_message_id = $reply_to_message->getMessageId();
                // please notice that, as explained in the documentation, reply_to_message don't contain other
                // reply_to_message field so recursion deep is 1
                self::insertMessageRequest($reply_to_message);
            }

            $sth->bindValue(':message_id', $message->getMessageId());
            $sth->bindValue(':chat_id', $chat_id);
            $sth->bindValue(':user_id', $user_id);
            $sth->bindValue(':date', $date);
            $sth->bindValue(':forward_from', $forward_from);
            $sth->bindValue(':forward_from_chat', $forward_from_chat);
            $sth->bindValue(':forward_from_message_id', $message->getForwardFromMessageId());
            $sth->bindValue(':forward_signature', $message->getForwardSignature());
            $sth->bindValue(':forward_date', $forward_date);

            $reply_to_chat_id = null;
            if ($reply_to_message_id !== null) {
                $reply_to_chat_id = $chat_id;
            }
            $sth->bindValue(':reply_to_chat', $reply_to_chat_id);
            $sth->bindValue(':reply_to_message', $reply_to_message_id);

            $sth->bindValue(':edit_date', $message->getEditDate());
            $sth->bindValue(':media_group_id', $message->getMediaGroupId());
            $sth->bindValue(':author_signature', $message->getAuthorSignature());
            $sth->bindValue(':text', $message->getText());
            $sth->bindValue(':entities', self::entitiesArrayToJson($message->getEntities(), null));
            $sth->bindValue(':caption_entities', self::entitiesArrayToJson($message->getCaptionEntities(), null));
            $sth->bindValue(':audio', $message->getAudio());
            $sth->bindValue(':document', $message->getDocument());
            $sth->bindValue(':animation', $message->getAnimation());
            $sth->bindValue(':game', $message->getGame());
            $sth->bindValue(':photo', self::entitiesArrayToJson($message->getPhoto(), null));
            $sth->bindValue(':sticker', $message->getSticker());
            $sth->bindValue(':video', $message->getVideo());
            $sth->bindValue(':voice', $message->getVoice());
            $sth->bindValue(':video_note', $message->getVideoNote());
            $sth->bindValue(':caption', $message->getCaption());
            $sth->bindValue(':contact', $message->getContact());
            $sth->bindValue(':location', $message->getLocation());
            $sth->bindValue(':venue', $message->getVenue());
            $sth->bindValue(':new_chat_members', $new_chat_members_ids);
            $sth->bindValue(':left_chat_member', $left_chat_member_id);
            $sth->bindValue(':new_chat_title', $message->getNewChatTitle());
            $sth->bindValue(':new_chat_photo', self::entitiesArrayToJson($message->getNewChatPhoto(), null));
            $sth->bindValue(':delete_chat_photo', $message->getDeleteChatPhoto());
            $sth->bindValue(':group_chat_created', $message->getGroupChatCreated());
            $sth->bindValue(':supergroup_chat_created', $message->getSupergroupChatCreated());
            $sth->bindValue(':channel_chat_created', $message->getChannelChatCreated());
            $sth->bindValue(':migrate_from_chat_id', $message->getMigrateFromChatId());
            $sth->bindValue(':migrate_to_chat_id', $message->getMigrateToChatId());
            $sth->bindValue(':pinned_message', $message->getPinnedMessage());
            $sth->bindValue(':invoice', $message->getInvoice());
            $sth->bindValue(':successful_payment', $message->getSuccessfulPayment());
            $sth->bindValue(':connected_website', $message->getConnectedWebsite());
            $sth->bindValue(':passport_data', $message->getPassportData());

            return $sth->execute();
        } catch (PDOException $e) {
            throw new TelegramException($e->getMessage());
        }
    }

    /**
     * Insert Edited Message request in db
     *
     * @param Message $edited_message
     *
     * @return bool If the insert was successful
     * @throws TelegramException
     */
    public static function insertEditedMessageRequest(Message $edited_message)
    {
        if (!self::isDbConnected()) {
            return false;
        }

        try {
            $edit_date = self::getTimestamp($edited_message->getEditDate());

            // Insert chat
            $chat = $edited_message->getChat();
            self::insertChat($chat, $edit_date);

            // Insert user and the relation with the chat
            $user = $edited_message->getFrom();
            if ($user instanceof User) {
                self::insertUser($user, $edit_date, $chat);
            }

            $sth = self::$pdo->prepare('
                INSERT IGNORE INTO `' . TB_EDITED_MESSAGE . '`
                (`chat_id`, `message_id`, `user_id`, `edit_date`, `text`, `entities`, `caption`)
                VALUES
                (:chat_id, :message_id, :user_id, :edit_date, :text, :entities, :caption)
            ');

            $user_id = null;
            if ($user instanceof User) {
                $user_id = $user->getId();
            }

            $sth->bindValue(':chat_id', $chat->getId());
            $sth->bindValue(':message_id', $edited_message->getMessageId());
            $sth->bindValue(':user_id', $user_id);
            $sth->bindValue(':edit_date', $edit_date);
            $sth->bindValue(':text', $edited_message->getText());
            $sth->bindValue(':entities', self::entitiesArrayToJson($edited_message->getEntities(), null));
            $sth->bindValue(':caption', $edited_message->getCaption());

            return $sth->execute();
        } catch (PDOException $e) {
            throw new TelegramException($e->getMessage());
        }
    }

    /**
     * Select Groups, Supergroups, Channels and/or single user Chats (also by ID or text)
     *
     * @param $select_chats_params
     *
     * @return array|bool
     * @throws TelegramException
     */
    public static function selectChats($select_chats_params)
    {
        if (!self::isDbConnected()) {
            return false;
        }

        // Set defaults for omitted values.
        $select = array_merge([
            'groups'      => true,
            'supergroups' => true,
            'channels'    => true,
            'users'       => true,
            'date_from'   => null,
            'date_to'     => null,
            'chat_id'     => null,
            'text'        => null,
        ], $select_chats_params);

        if (!$select['groups'] && !$select['users'] && !$select['supergroups'] && !$select['channels']) {
            return false;
        }

        try {
            $query = '
                SELECT * ,
                ' . TB_CHAT . '.`id` AS `chat_id`,
                ' . TB_CHAT . '.`username` AS `chat_username`,
                ' . TB_CHAT . '.`created_at` AS `chat_created_at`,
                ' . TB_CHAT . '.`updated_at` AS `chat_updated_at`
            ';
            if ($select['users']) {
                $query .= '
                    , ' . TB_USER . '.`id` AS `user_id`
                    FROM `' . TB_CHAT . '`
                    LEFT JOIN `' . TB_USER . '`
                    ON ' . TB_CHAT . '.`id`=' . TB_USER . '.`id`
                ';
            } else {
                $query .= 'FROM `' . TB_CHAT . '`';
            }

            // Building parts of query
            $where  = [];
            $tokens = [];

            if (!$select['groups'] || !$select['users'] || !$select['supergroups'] || !$select['channels']) {
                $chat_or_user = [];

                $select['groups'] && $chat_or_user[] = TB_CHAT . '.`type` = "group"';
                $select['supergroups'] && $chat_or_user[] = TB_CHAT . '.`type` = "supergroup"';
                $select['channels'] && $chat_or_user[] = TB_CHAT . '.`type` = "channel"';
                $select['users'] && $chat_or_user[] = TB_CHAT . '.`type` = "private"';

                $where[] = '(' . implode(' OR ', $chat_or_user) . ')';
            }

            if (null !== $select['date_from']) {
                $where[]              = TB_CHAT . '.`updated_at` >= :date_from';
                $tokens[':date_from'] = $select['date_from'];
            }

            if (null !== $select['date_to']) {
                $where[]            = TB_CHAT . '.`updated_at` <= :date_to';
                $tokens[':date_to'] = $select['date_to'];
            }

            if (null !== $select['chat_id']) {
                $where[]            = TB_CHAT . '.`id` = :chat_id';
                $tokens[':chat_id'] = $select['chat_id'];
            }

            if (null !== $select['text']) {
                $text_like = '%' . strtolower($select['text']) . '%';
                if ($select['users']) {
                    $where[]          = '(
                        LOWER(' . TB_CHAT . '.`title`) LIKE :text1
                        OR LOWER(' . TB_USER . '.`first_name`) LIKE :text2
                        OR LOWER(' . TB_USER . '.`last_name`) LIKE :text3
                        OR LOWER(' . TB_USER . '.`username`) LIKE :text4
                    )';
                    $tokens[':text1'] = $text_like;
                    $tokens[':text2'] = $text_like;
                    $tokens[':text3'] = $text_like;
                    $tokens[':text4'] = $text_like;
                } else {
                    $where[]         = 'LOWER(' . TB_CHAT . '.`title`) LIKE :text';
                    $tokens[':text'] = $text_like;
                }
            }

            if (!empty($where)) {
                $query .= ' WHERE ' . implode(' AND ', $where);
            }

            $query .= ' ORDER BY ' . TB_CHAT . '.`updated_at` ASC';

            $sth = self::$pdo->prepare($query);
            $sth->execute($tokens);

            return $sth->fetchAll(PDO::FETCH_ASSOC);
        } catch (PDOException $e) {
            throw new TelegramException($e->getMessage());
        }
    }

    /**
     * Get Telegram API request count for current chat / message
     *
     * @param integer $chat_id
     * @param string  $inline_message_id
     *
     * @return array|bool Array containing TOTAL and CURRENT fields or false on invalid arguments
     * @throws TelegramException
     */
    public static function getTelegramRequestCount($chat_id = null, $inline_message_id = null)
    {
        if (!self::isDbConnected()) {
            return false;
        }

        try {
            $sth = self::$pdo->prepare('SELECT 
                (SELECT COUNT(DISTINCT `chat_id`) FROM `' . TB_REQUEST_LIMITER . '` WHERE `created_at` >= :created_at_1) AS LIMIT_PER_SEC_ALL,
                (SELECT COUNT(*) FROM `' . TB_REQUEST_LIMITER . '` WHERE `created_at` >= :created_at_2 AND ((`chat_id` = :chat_id_1 AND `inline_message_id` IS NULL) OR (`inline_message_id` = :inline_message_id AND `chat_id` IS NULL))) AS LIMIT_PER_SEC,
                (SELECT COUNT(*) FROM `' . TB_REQUEST_LIMITER . '` WHERE `created_at` >= :created_at_minute AND `chat_id` = :chat_id_2) AS LIMIT_PER_MINUTE
            ');

            $date        = self::getTimestamp();
            $date_minute = self::getTimestamp(strtotime('-1 minute'));

            $sth->bindValue(':chat_id_1', $chat_id);
            $sth->bindValue(':chat_id_2', $chat_id);
            $sth->bindValue(':inline_message_id', $inline_message_id);
            $sth->bindValue(':created_at_1', $date);
            $sth->bindValue(':created_at_2', $date);
            $sth->bindValue(':created_at_minute', $date_minute);

            $sth->execute();

            return $sth->fetch();
        } catch (Exception $e) {
            throw new TelegramException($e->getMessage());
        }
    }

    /**
     * Insert Telegram API request in db
     *
     * @param string $method
     * @param array  $data
     *
     * @return bool If the insert was successful
     * @throws TelegramException
     */
    public static function insertTelegramRequest($method, $data)
    {
        if (!self::isDbConnected()) {
            return false;
        }

        try {
            $sth = self::$pdo->prepare('INSERT INTO `' . TB_REQUEST_LIMITER . '`
                (`method`, `chat_id`, `inline_message_id`, `created_at`)
                VALUES
                (:method, :chat_id, :inline_message_id, :created_at);
            ');

            $chat_id           = isset($data['chat_id']) ? $data['chat_id'] : null;
            $inline_message_id = isset($data['inline_message_id']) ? $data['inline_message_id'] : null;

            $sth->bindValue(':chat_id', $chat_id);
            $sth->bindValue(':inline_message_id', $inline_message_id);
            $sth->bindValue(':method', $method);
            $sth->bindValue(':created_at', self::getTimestamp());

            return $sth->execute();
        } catch (Exception $e) {
            throw new TelegramException($e->getMessage());
        }
    }

    /**
     * Bulk update the entries of any table
     *
     * @param string $table
     * @param array  $fields_values
     * @param array  $where_fields_values
     *
     * @return bool
     * @throws TelegramException
     */
    public static function update($table, array $fields_values, array $where_fields_values)
    {
        if (empty($fields_values) || !self::isDbConnected()) {
            return false;
        }

        try {
            // Building parts of query
            $tokens = $fields = $where = [];

            // Fields with values to update
            foreach ($fields_values as $field => $value) {
                $token          = ':' . count($tokens);
                $fields[]       = "`{$field}` = {$token}";
                $tokens[$token] = $value;
            }

            // Where conditions
            foreach ($where_fields_values as $field => $value) {
                $token          = ':' . count($tokens);
                $where[]        = "`{$field}` = {$token}";
                $tokens[$token] = $value;
            }

            $sql = 'UPDATE `' . $table . '` SET ' . implode(', ', $fields);
            $sql .= count($where) > 0 ? ' WHERE ' . implode(' AND ', $where) : '';

            return self::$pdo->prepare($sql)->execute($tokens);
        } catch (Exception $e) {
            throw new TelegramException($e->getMessage());
        }
    }
}<|MERGE_RESOLUTION|>--- conflicted
+++ resolved
@@ -880,24 +880,16 @@
                     `animation`, `game`, `photo`, `sticker`, `video`, `voice`, `video_note`, `caption`, `contact`,
                     `location`, `venue`, `new_chat_members`, `left_chat_member`,
                     `new_chat_title`,`new_chat_photo`, `delete_chat_photo`, `group_chat_created`,
-                    `supergroup_chat_created`, `channel_chat_created`,
-<<<<<<< HEAD
-                    `migrate_from_chat_id`, `migrate_to_chat_id`, `pinned_message`, `invoice`, `successful_payment`, `connected_website`
-=======
-                    `migrate_from_chat_id`, `migrate_to_chat_id`, `pinned_message`, `connected_website`, `passport_data`
->>>>>>> 5bec1827
+                    `supergroup_chat_created`, `channel_chat_created`, `migrate_from_chat_id`, `migrate_to_chat_id`,
+                    `pinned_message`, `invoice`, `successful_payment`, `connected_website`, `passport_data`
                 ) VALUES (
                     :message_id, :user_id, :chat_id, :date, :forward_from, :forward_from_chat, :forward_from_message_id,
                     :forward_signature, :forward_date, :reply_to_chat, :reply_to_message, :edit_date, :media_group_id, :author_signature, :text, :entities, :caption_entities, :audio, :document,
                     :animation, :game, :photo, :sticker, :video, :voice, :video_note, :caption, :contact,
                     :location, :venue, :new_chat_members, :left_chat_member,
                     :new_chat_title, :new_chat_photo, :delete_chat_photo, :group_chat_created,
-                    :supergroup_chat_created, :channel_chat_created,
-<<<<<<< HEAD
-                    :migrate_from_chat_id, :migrate_to_chat_id, :pinned_message, :invoice, :successful_payment, :connected_website
-=======
-                    :migrate_from_chat_id, :migrate_to_chat_id, :pinned_message, :connected_website, :passport_data
->>>>>>> 5bec1827
+                    :supergroup_chat_created, :channel_chat_created, :migrate_from_chat_id, :migrate_to_chat_id,
+                    :pinned_message, :invoice, :successful_payment, :connected_website, :passport_data
                 )
             ');
 
