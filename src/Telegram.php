--- conflicted
+++ resolved
@@ -176,12 +176,6 @@
             $this->bot_username = $bot_username;
         }
 
-<<<<<<< HEAD
-=======
-        //Add default system commands path
-        $this->addCommandsPath(TB_BASE_COMMANDS_PATH . '/SystemCommands');
-
->>>>>>> 488f68d7
         Request::initialize($this);
     }
 
@@ -481,33 +475,11 @@
         $update_type = $this->update->getUpdateType();
         if ($update_type === 'message') {
             $message = $this->update->getMessage();
-<<<<<<< HEAD
 
             $type = $message->getType();
             if ($type === 'command') {
                 $this->is_user_command = true;
                 $command               = $message->getCommand();
-            } elseif (in_array($type, [
-                'new_chat_members',
-                'left_chat_member',
-                'new_chat_title',
-                'new_chat_photo',
-                'delete_chat_photo',
-                'group_chat_created',
-                'supergroup_chat_created',
-                'channel_chat_created',
-                'migrate_to_chat_id',
-                'migrate_from_chat_id',
-                'pinned_message',
-                'invoice',
-                'successful_payment',
-            ], true)
-            ) {
-                $command = $this->getCommandFromType($type);
-=======
-            $type    = $message->getType();
-            if ($type === 'command') {
-                $command = $message->getCommand();
             } else {
                 // Let's check if the message object has the type field we're looking for
                 // and if a fitting command class is available.
@@ -515,28 +487,11 @@
                 if ($this->getCommandObject($command_tmp) !== null) {
                     $command = $command_tmp;
                 }
->>>>>>> 488f68d7
             }
         } else {
             $command = $this->getCommandFromType($update_type);
         }
 
-<<<<<<< HEAD
-        //Load admin commands
-        if ($update_type === 'message' && $this->isAdmin()) {
-            $this->addCommandsPath(BASE_COMMANDS_PATH . '/AdminCommands', false);
-        }
-        //Only load System Commands if the command hasn't been called by a user
-        if (!$this->is_user_command) {
-            $this->addCommandsPath(BASE_COMMANDS_PATH . '/SystemCommands', false);
-        }
-
-        //Make sure we have an up-to-date command list
-        //This is necessary to "require" all the necessary command files!
-        $this->getCommandsList();
-
-=======
->>>>>>> 488f68d7
         //Make sure we don't try to process update that was already processed
         $last_id = DB::selectTelegramUpdate(1, $this->update->getUpdateId());
         if ($last_id && count($last_id) === 1) {
